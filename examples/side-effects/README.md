This example shows how the `sideEffects` flag for library authors works.

The example contains a large library, `big-module`. `big-module` contains multiple child modules: `a`, `b` and `c`. The exports from the child modules are re-exported in the entry module (`index.js`) of the library. A consumer uses **some** of the exports, importing them from the library via `import { a, b } from "big-module"`. According to the EcmaScript spec, all child modules _must_ be evaluated because they could contain side effects.

The `"sideEffects": false` flag in `big-module`'s `package.json` indicates that the package's modules have no side effects (on evaluation) and only expose exports. This allows tools like webpack to optimize re-exports. In the case `import { a, b } from "big-module-with-flag"` is rewritten to `import { a } from "big-module-with-flag/a"; import { b } from "big-module-with-flag/b"`.

The example contains two variants of `big-module`. `big-module` has no `sideEffects` flag and `big-module-with-flag` has the `sideEffects` flag. The example client imports `a` and `b` from each of the variants.

After being built by webpack, the output bundle contains `index.js` `a.js` `b.js` `c.js` from `big-module`, but only `a.js` and `b.js` from `big-module-with-flag`.

Advantages:

* Smaller bundles
* Faster bootup

# example.js

``` javascript
import { a as a1, b as b1 } from "big-module";
import { a as a2, b as b2 } from "big-module-with-flag";

console.log(
	a1,
	b1,
	a2,
	b2
);
```

# node_modules/big-module/package.json

``` javascript
{
  "name": "big-module"
}
```

# node_modules/big-module-with-flag/package.json

``` javascript
{
  "name": "big-module-with-flag",
  "sideEffects": false
}
```

# node_modules/big-module(-with-flag)/index.js

``` javascript
export { a } from "./a";
export { b } from "./b";
export { c } from "./c";
```

# dist/output.js

<details><summary><code>/******/ (function(modules) { /* webpackBootstrap */ })</code></summary>

``` javascript
/******/ (function(modules) { // webpackBootstrap
/******/ 	// The module cache
/******/ 	var installedModules = {};
/******/
/******/ 	// The require function
/******/ 	function __webpack_require__(moduleId) {
/******/
/******/ 		// Check if module is in cache
/******/ 		if(installedModules[moduleId]) {
/******/ 			return installedModules[moduleId].exports;
/******/ 		}
/******/ 		// Create a new module (and put it into the cache)
/******/ 		var module = installedModules[moduleId] = {
/******/ 			i: moduleId,
/******/ 			l: false,
/******/ 			exports: {}
/******/ 		};
/******/
/******/ 		// Execute the module function
/******/ 		modules[moduleId].call(module.exports, module, module.exports, __webpack_require__);
/******/
/******/ 		// Flag the module as loaded
/******/ 		module.l = true;
/******/
/******/ 		// Return the exports of the module
/******/ 		return module.exports;
/******/ 	}
/******/
/******/
/******/ 	// expose the modules object (__webpack_modules__)
/******/ 	__webpack_require__.m = modules;
/******/
/******/ 	// expose the module cache
/******/ 	__webpack_require__.c = installedModules;
/******/
/******/ 	// define getter function for harmony exports
/******/ 	__webpack_require__.d = function(exports, name, getter) {
/******/ 		if(!__webpack_require__.o(exports, name)) {
/******/ 			Object.defineProperty(exports, name, { enumerable: true, get: getter });
/******/ 		}
/******/ 	};
/******/
/******/ 	// define __esModule on exports
/******/ 	__webpack_require__.r = function(exports) {
/******/ 		if(typeof Symbol !== 'undefined' && Symbol.toStringTag) {
/******/ 			Object.defineProperty(exports, Symbol.toStringTag, { value: 'Module' });
/******/ 		}
/******/ 		Object.defineProperty(exports, '__esModule', { value: true });
/******/ 	};
/******/
/******/ 	// create a fake namespace object
/******/ 	// mode & 1: value is a module id, require it
/******/ 	// mode & 2: merge all properties of value into the ns
/******/ 	// mode & 4: return value when already ns object
/******/ 	// mode & 8|1: behave like require
/******/ 	__webpack_require__.t = function(value, mode) {
/******/ 		if(mode & 1) value = __webpack_require__(value);
/******/ 		if(mode & 8) return value;
/******/ 		if((mode & 4) && typeof value === 'object' && value && value.__esModule) return value;
/******/ 		var ns = Object.create(null);
/******/ 		__webpack_require__.r(ns);
/******/ 		Object.defineProperty(ns, 'default', { enumerable: true, value: value });
/******/ 		if(mode & 2 && typeof value != 'string') for(var key in value) __webpack_require__.d(ns, key, function(key) { return value[key]; }.bind(null, key));
/******/ 		return ns;
/******/ 	};
/******/
/******/ 	// getDefaultExport function for compatibility with non-harmony modules
/******/ 	__webpack_require__.n = function(module) {
/******/ 		var getter = module && module.__esModule ?
/******/ 			function getDefault() { return module['default']; } :
/******/ 			function getModuleExports() { return module; };
/******/ 		__webpack_require__.d(getter, 'a', getter);
/******/ 		return getter;
/******/ 	};
/******/
/******/ 	// Object.prototype.hasOwnProperty.call
/******/ 	__webpack_require__.o = function(object, property) { return Object.prototype.hasOwnProperty.call(object, property); };
/******/
/******/ 	// __webpack_public_path__
/******/ 	__webpack_require__.p = "dist/";
/******/
/******/
/******/ 	// Load entry module and return exports
/******/ 	return __webpack_require__(__webpack_require__.s = 0);
/******/ })
/************************************************************************/
```

</details>

``` javascript
/******/ ([
/* 0 */
/*!********************!*\
  !*** ./example.js ***!
  \********************/
/*! no exports provided */
/***/ (function(module, __webpack_exports__, __webpack_require__) {

"use strict";
__webpack_require__.r(__webpack_exports__);
/* harmony import */ var big_module__WEBPACK_IMPORTED_MODULE_0__ = __webpack_require__(/*! big-module */ 1);
/* harmony import */ var big_module_with_flag__WEBPACK_IMPORTED_MODULE_1__ = __webpack_require__(/*! big-module-with-flag */ 5);



console.log(
	big_module__WEBPACK_IMPORTED_MODULE_0__["a"],
	big_module__WEBPACK_IMPORTED_MODULE_0__["b"],
	big_module_with_flag__WEBPACK_IMPORTED_MODULE_1__["a"],
	big_module_with_flag__WEBPACK_IMPORTED_MODULE_1__["b"]
);


/***/ }),
/* 1 */
/*!******************************************!*\
  !*** ./node_modules/big-module/index.js ***!
  \******************************************/
/*! exports provided: a, b, c */
/***/ (function(module, __webpack_exports__, __webpack_require__) {

"use strict";
__webpack_require__.r(__webpack_exports__);
/* harmony reexport (safe) */ __webpack_require__.d(__webpack_exports__, "a", function() { return _a__WEBPACK_IMPORTED_MODULE_0__["a"]; });
/* harmony reexport (safe) */ __webpack_require__.d(__webpack_exports__, "b", function() { return _b__WEBPACK_IMPORTED_MODULE_1__["b"]; });
/* harmony reexport (safe) */ __webpack_require__.d(__webpack_exports__, "c", function() { return _c__WEBPACK_IMPORTED_MODULE_2__["c"]; });
/* harmony import */ var _a__WEBPACK_IMPORTED_MODULE_0__ = __webpack_require__(/*! ./a */ 2);
/* harmony import */ var _b__WEBPACK_IMPORTED_MODULE_1__ = __webpack_require__(/*! ./b */ 3);
/* harmony import */ var _c__WEBPACK_IMPORTED_MODULE_2__ = __webpack_require__(/*! ./c */ 4);





/***/ }),
/* 2 */
/*!**************************************!*\
  !*** ./node_modules/big-module/a.js ***!
  \**************************************/
/*! exports provided: a */
/***/ (function(module, __webpack_exports__, __webpack_require__) {

"use strict";
__webpack_require__.r(__webpack_exports__);
/* harmony export (binding) */ __webpack_require__.d(__webpack_exports__, "a", function() { return a; });
const a = "a";


/***/ }),
/* 3 */
/*!**************************************!*\
  !*** ./node_modules/big-module/b.js ***!
  \**************************************/
/*! exports provided: b */
/***/ (function(module, __webpack_exports__, __webpack_require__) {

"use strict";
__webpack_require__.r(__webpack_exports__);
/* harmony export (binding) */ __webpack_require__.d(__webpack_exports__, "b", function() { return b; });
const b = "b";


/***/ }),
/* 4 */
/*!**************************************!*\
  !*** ./node_modules/big-module/c.js ***!
  \**************************************/
/*! exports provided: c */
/***/ (function(module, __webpack_exports__, __webpack_require__) {

"use strict";
__webpack_require__.r(__webpack_exports__);
/* harmony export (binding) */ __webpack_require__.d(__webpack_exports__, "c", function() { return c; });
const c = "c";


/***/ }),
/* 5 */
/*!****************************************************!*\
  !*** ./node_modules/big-module-with-flag/index.js ***!
  \****************************************************/
/*! exports provided: a, b, c */
/***/ (function(module, __webpack_exports__, __webpack_require__) {

"use strict";
__webpack_require__.r(__webpack_exports__);
/* harmony reexport (safe) */ __webpack_require__.d(__webpack_exports__, "a", function() { return _a__WEBPACK_IMPORTED_MODULE_0__["a"]; });
/* harmony reexport (safe) */ __webpack_require__.d(__webpack_exports__, "b", function() { return _b__WEBPACK_IMPORTED_MODULE_1__["b"]; });
/* harmony reexport (safe) */ __webpack_require__.d(__webpack_exports__, "c", function() { return _c__WEBPACK_IMPORTED_MODULE_2__["c"]; });
/* harmony import */ var _a__WEBPACK_IMPORTED_MODULE_0__ = __webpack_require__(/*! ./a */ 6);
/* harmony import */ var _b__WEBPACK_IMPORTED_MODULE_1__ = __webpack_require__(/*! ./b */ 7);
/* harmony import */ var _c__WEBPACK_IMPORTED_MODULE_2__ = __webpack_require__(/*! ./c */ 8);





/***/ }),
/* 6 */
/*!************************************************!*\
  !*** ./node_modules/big-module-with-flag/a.js ***!
  \************************************************/
/*! exports provided: a */
/***/ (function(module, __webpack_exports__, __webpack_require__) {

"use strict";
__webpack_require__.r(__webpack_exports__);
/* harmony export (binding) */ __webpack_require__.d(__webpack_exports__, "a", function() { return a; });
const a = "a";


/***/ }),
/* 7 */
/*!************************************************!*\
  !*** ./node_modules/big-module-with-flag/b.js ***!
  \************************************************/
/*! exports provided: b */
/***/ (function(module, __webpack_exports__, __webpack_require__) {

"use strict";
__webpack_require__.r(__webpack_exports__);
/* harmony export (binding) */ __webpack_require__.d(__webpack_exports__, "b", function() { return b; });
const b = "b";


/***/ }),
/* 8 */
/*!************************************************!*\
  !*** ./node_modules/big-module-with-flag/c.js ***!
  \************************************************/
/*! exports provided: c */
/***/ (function(module, __webpack_exports__, __webpack_require__) {

"use strict";
__webpack_require__.r(__webpack_exports__);
/* harmony export (binding) */ __webpack_require__.d(__webpack_exports__, "c", function() { return c; });
const c = "c";


/***/ })
/******/ ]);
```

# Info

## Unoptimized

```
Hash: 0a1b2c3d4e5f6a7b8c9d
<<<<<<< HEAD
Version: webpack 5.0.0-next
=======
Version: webpack 4.28.0
>>>>>>> e871eeb1
    Asset      Size  Chunks             Chunk Names
output.js  8.86 KiB       0  [emitted]  main
Entrypoint main = output.js
chunk    {0} output.js (main) 443 bytes [entry] [rendered]
    > .\example.js main
 [0] ./example.js 149 bytes {0} [built]
     [no exports]
     [used exports unknown]
     entry .\example.js  main
     + 8 hidden modules
```

## Production mode

```
Hash: 0a1b2c3d4e5f6a7b8c9d
<<<<<<< HEAD
Version: webpack 5.0.0-next
=======
Version: webpack 4.28.0
>>>>>>> e871eeb1
    Asset       Size  Chunks             Chunk Names
output.js  985 bytes       0  [emitted]  main
Entrypoint main = output.js
chunk    {0} output.js (main) 342 bytes [entry] [rendered]
    > .\example.js main
 [0] ./example.js + 6 modules 342 bytes {0} [built]
     [no exports]
     harmony side effect evaluation ./a  ./node_modules/big-module-with-flag/index.js 1:0-24
     harmony export imported specifier ./a  ./node_modules/big-module-with-flag/index.js 1:0-24
     harmony side effect evaluation ./b  ./node_modules/big-module-with-flag/index.js 2:0-24
     harmony export imported specifier ./b  ./node_modules/big-module-with-flag/index.js 2:0-24
     entry .\example.js  main
     | ./example.js 149 bytes [built]
     |     [no exports]
     |     + 6 hidden modules
```<|MERGE_RESOLUTION|>--- conflicted
+++ resolved
@@ -57,7 +57,8 @@
 <details><summary><code>/******/ (function(modules) { /* webpackBootstrap */ })</code></summary>
 
 ``` javascript
-/******/ (function(modules) { // webpackBootstrap
+/******/ (function(modules, runtime) { // webpackBootstrap
+/******/ 	"use strict";
 /******/ 	// The module cache
 /******/ 	var installedModules = {};
 /******/
@@ -86,61 +87,12 @@
 /******/ 	}
 /******/
 /******/
-/******/ 	// expose the modules object (__webpack_modules__)
-/******/ 	__webpack_require__.m = modules;
-/******/
-/******/ 	// expose the module cache
-/******/ 	__webpack_require__.c = installedModules;
-/******/
-/******/ 	// define getter function for harmony exports
-/******/ 	__webpack_require__.d = function(exports, name, getter) {
-/******/ 		if(!__webpack_require__.o(exports, name)) {
-/******/ 			Object.defineProperty(exports, name, { enumerable: true, get: getter });
-/******/ 		}
-/******/ 	};
-/******/
-/******/ 	// define __esModule on exports
-/******/ 	__webpack_require__.r = function(exports) {
-/******/ 		if(typeof Symbol !== 'undefined' && Symbol.toStringTag) {
-/******/ 			Object.defineProperty(exports, Symbol.toStringTag, { value: 'Module' });
-/******/ 		}
-/******/ 		Object.defineProperty(exports, '__esModule', { value: true });
-/******/ 	};
-/******/
-/******/ 	// create a fake namespace object
-/******/ 	// mode & 1: value is a module id, require it
-/******/ 	// mode & 2: merge all properties of value into the ns
-/******/ 	// mode & 4: return value when already ns object
-/******/ 	// mode & 8|1: behave like require
-/******/ 	__webpack_require__.t = function(value, mode) {
-/******/ 		if(mode & 1) value = __webpack_require__(value);
-/******/ 		if(mode & 8) return value;
-/******/ 		if((mode & 4) && typeof value === 'object' && value && value.__esModule) return value;
-/******/ 		var ns = Object.create(null);
-/******/ 		__webpack_require__.r(ns);
-/******/ 		Object.defineProperty(ns, 'default', { enumerable: true, value: value });
-/******/ 		if(mode & 2 && typeof value != 'string') for(var key in value) __webpack_require__.d(ns, key, function(key) { return value[key]; }.bind(null, key));
-/******/ 		return ns;
-/******/ 	};
-/******/
-/******/ 	// getDefaultExport function for compatibility with non-harmony modules
-/******/ 	__webpack_require__.n = function(module) {
-/******/ 		var getter = module && module.__esModule ?
-/******/ 			function getDefault() { return module['default']; } :
-/******/ 			function getModuleExports() { return module; };
-/******/ 		__webpack_require__.d(getter, 'a', getter);
-/******/ 		return getter;
-/******/ 	};
-/******/
-/******/ 	// Object.prototype.hasOwnProperty.call
-/******/ 	__webpack_require__.o = function(object, property) { return Object.prototype.hasOwnProperty.call(object, property); };
-/******/
-/******/ 	// __webpack_public_path__
-/******/ 	__webpack_require__.p = "dist/";
-/******/
+/******/
+/******/ 	// initialize runtime
+/******/ 	runtime(__webpack_require__);
 /******/
 /******/ 	// Load entry module and return exports
-/******/ 	return __webpack_require__(__webpack_require__.s = 0);
+/******/ 	return __webpack_require__(0);
 /******/ })
 /************************************************************************/
 ```
@@ -154,7 +106,8 @@
   !*** ./example.js ***!
   \********************/
 /*! no exports provided */
-/***/ (function(module, __webpack_exports__, __webpack_require__) {
+/*! runtime requirements: __webpack_require__.r, __webpack_exports__, __webpack_require__ */
+/***/ (function(__unusedmodule, __webpack_exports__, __webpack_require__) {
 
 "use strict";
 __webpack_require__.r(__webpack_exports__);
@@ -177,7 +130,8 @@
   !*** ./node_modules/big-module/index.js ***!
   \******************************************/
 /*! exports provided: a, b, c */
-/***/ (function(module, __webpack_exports__, __webpack_require__) {
+/*! runtime requirements: __webpack_require__.r, __webpack_exports__, __webpack_require__, __webpack_require__.d */
+/***/ (function(__unusedmodule, __webpack_exports__, __webpack_require__) {
 
 "use strict";
 __webpack_require__.r(__webpack_exports__);
@@ -198,7 +152,8 @@
   !*** ./node_modules/big-module/a.js ***!
   \**************************************/
 /*! exports provided: a */
-/***/ (function(module, __webpack_exports__, __webpack_require__) {
+/*! runtime requirements: __webpack_require__.r, __webpack_exports__, __webpack_require__.d, __webpack_require__ */
+/***/ (function(__unusedmodule, __webpack_exports__, __webpack_require__) {
 
 "use strict";
 __webpack_require__.r(__webpack_exports__);
@@ -212,7 +167,8 @@
   !*** ./node_modules/big-module/b.js ***!
   \**************************************/
 /*! exports provided: b */
-/***/ (function(module, __webpack_exports__, __webpack_require__) {
+/*! runtime requirements: __webpack_require__.r, __webpack_exports__, __webpack_require__.d, __webpack_require__ */
+/***/ (function(__unusedmodule, __webpack_exports__, __webpack_require__) {
 
 "use strict";
 __webpack_require__.r(__webpack_exports__);
@@ -226,7 +182,8 @@
   !*** ./node_modules/big-module/c.js ***!
   \**************************************/
 /*! exports provided: c */
-/***/ (function(module, __webpack_exports__, __webpack_require__) {
+/*! runtime requirements: __webpack_require__.r, __webpack_exports__, __webpack_require__.d, __webpack_require__ */
+/***/ (function(__unusedmodule, __webpack_exports__, __webpack_require__) {
 
 "use strict";
 __webpack_require__.r(__webpack_exports__);
@@ -240,7 +197,8 @@
   !*** ./node_modules/big-module-with-flag/index.js ***!
   \****************************************************/
 /*! exports provided: a, b, c */
-/***/ (function(module, __webpack_exports__, __webpack_require__) {
+/*! runtime requirements: __webpack_require__.r, __webpack_exports__, __webpack_require__, __webpack_require__.d */
+/***/ (function(__unusedmodule, __webpack_exports__, __webpack_require__) {
 
 "use strict";
 __webpack_require__.r(__webpack_exports__);
@@ -261,7 +219,8 @@
   !*** ./node_modules/big-module-with-flag/a.js ***!
   \************************************************/
 /*! exports provided: a */
-/***/ (function(module, __webpack_exports__, __webpack_require__) {
+/*! runtime requirements: __webpack_require__.r, __webpack_exports__, __webpack_require__.d, __webpack_require__ */
+/***/ (function(__unusedmodule, __webpack_exports__, __webpack_require__) {
 
 "use strict";
 __webpack_require__.r(__webpack_exports__);
@@ -275,7 +234,8 @@
   !*** ./node_modules/big-module-with-flag/b.js ***!
   \************************************************/
 /*! exports provided: b */
-/***/ (function(module, __webpack_exports__, __webpack_require__) {
+/*! runtime requirements: __webpack_require__.r, __webpack_exports__, __webpack_require__.d, __webpack_require__ */
+/***/ (function(__unusedmodule, __webpack_exports__, __webpack_require__) {
 
 "use strict";
 __webpack_require__.r(__webpack_exports__);
@@ -289,7 +249,8 @@
   !*** ./node_modules/big-module-with-flag/c.js ***!
   \************************************************/
 /*! exports provided: c */
-/***/ (function(module, __webpack_exports__, __webpack_require__) {
+/*! runtime requirements: __webpack_require__.r, __webpack_exports__, __webpack_require__.d, __webpack_require__ */
+/***/ (function(__unusedmodule, __webpack_exports__, __webpack_require__) {
 
 "use strict";
 __webpack_require__.r(__webpack_exports__);
@@ -298,8 +259,43 @@
 
 
 /***/ })
-/******/ ]);
-```
+/******/ ],
+```
+
+<details><summary><code>function(__webpack_require__) { /* webpackRuntimeModules */ });</code></summary>
+
+``` js
+/******/ function(__webpack_require__) { // webpackRuntimeModules
+/******/ 	"use strict";
+/******/ 
+/******/ 	/* webpack/runtime/make namespace object */
+/******/ 	!function() {
+/******/ 		// define __esModule on exports
+/******/ 		__webpack_require__.r = function(exports) {
+/******/ 			if(typeof Symbol !== 'undefined' && Symbol.toStringTag) {
+/******/ 				Object.defineProperty(exports, Symbol.toStringTag, { value: 'Module' });
+/******/ 			}
+/******/ 			Object.defineProperty(exports, '__esModule', { value: true });
+/******/ 		};
+/******/ 	}();
+/******/ 	
+/******/ 	/* webpack/runtime/define property getter */
+/******/ 	!function() {
+/******/ 		// define getter function for harmony exports
+/******/ 		var hasOwnProperty = Object.prototype.hasOwnProperty;
+/******/ 		__webpack_require__.d = function(exports, name, getter) {
+/******/ 			if(!hasOwnProperty.call(exports, name)) {
+/******/ 				Object.defineProperty(exports, name, { enumerable: true, get: getter });
+/******/ 			}
+/******/ 		};
+/******/ 	}();
+/******/ 	
+/******/ }
+);
+```
+
+</details>
+
 
 # Info
 
@@ -307,45 +303,77 @@
 
 ```
 Hash: 0a1b2c3d4e5f6a7b8c9d
-<<<<<<< HEAD
 Version: webpack 5.0.0-next
-=======
-Version: webpack 4.28.0
->>>>>>> e871eeb1
     Asset      Size  Chunks             Chunk Names
-output.js  8.86 KiB       0  [emitted]  main
+output.js  8.62 KiB     {0}  [emitted]  main
 Entrypoint main = output.js
-chunk    {0} output.js (main) 443 bytes [entry] [rendered]
+chunk {0} output.js (main) 422 bytes (javascript) 560 bytes (runtime) [entry] [rendered]
     > .\example.js main
- [0] ./example.js 149 bytes {0} [built]
+ [0] ./example.js 140 bytes {0} [built]
      [no exports]
      [used exports unknown]
-     entry .\example.js  main
-     + 8 hidden modules
+     entry .\example.js main
+ [1] ./node_modules/big-module/index.js 75 bytes {0} [built]
+     [exports: a, b, c]
+     [used exports unknown]
+     harmony side effect evaluation big-module [0] ./example.js 1:0-46
+     harmony import specifier big-module [0] ./example.js 5:1-3
+     harmony import specifier big-module [0] ./example.js 6:1-3
+ [2] ./node_modules/big-module/a.js 22 bytes {0} [built]
+     [exports: a]
+     [used exports unknown]
+     harmony side effect evaluation ./a [1] ./node_modules/big-module/index.js 1:0-24
+     harmony export imported specifier ./a [1] ./node_modules/big-module/index.js 1:0-24
+ [3] ./node_modules/big-module/b.js 22 bytes {0} [built]
+     [exports: b]
+     [used exports unknown]
+     harmony side effect evaluation ./b [1] ./node_modules/big-module/index.js 2:0-24
+     harmony export imported specifier ./b [1] ./node_modules/big-module/index.js 2:0-24
+ [4] ./node_modules/big-module/c.js 22 bytes {0} [built]
+     [exports: c]
+     [used exports unknown]
+     harmony side effect evaluation ./c [1] ./node_modules/big-module/index.js 3:0-24
+     harmony export imported specifier ./c [1] ./node_modules/big-module/index.js 3:0-24
+ [5] ./node_modules/big-module-with-flag/index.js 75 bytes {0} [built]
+     [exports: a, b, c]
+     [used exports unknown]
+     harmony side effect evaluation big-module-with-flag [0] ./example.js 2:0-56
+     harmony import specifier big-module-with-flag [0] ./example.js 7:1-3
+     harmony import specifier big-module-with-flag [0] ./example.js 8:1-3
+ [6] ./node_modules/big-module-with-flag/a.js 22 bytes {0} [built]
+     [exports: a]
+     [used exports unknown]
+     harmony side effect evaluation ./a [5] ./node_modules/big-module-with-flag/index.js 1:0-24
+     harmony export imported specifier ./a [5] ./node_modules/big-module-with-flag/index.js 1:0-24
+ [7] ./node_modules/big-module-with-flag/b.js 22 bytes {0} [built]
+     [exports: b]
+     [used exports unknown]
+     harmony side effect evaluation ./b [5] ./node_modules/big-module-with-flag/index.js 2:0-24
+     harmony export imported specifier ./b [5] ./node_modules/big-module-with-flag/index.js 2:0-24
+ [8] ./node_modules/big-module-with-flag/c.js 22 bytes {0} [built]
+     [exports: c]
+     [used exports unknown]
+     harmony side effect evaluation ./c [5] ./node_modules/big-module-with-flag/index.js 3:0-24
+     harmony export imported specifier ./c [5] ./node_modules/big-module-with-flag/index.js 3:0-24
+     + 2 hidden chunk modules
 ```
 
 ## Production mode
 
 ```
 Hash: 0a1b2c3d4e5f6a7b8c9d
-<<<<<<< HEAD
 Version: webpack 5.0.0-next
-=======
-Version: webpack 4.28.0
->>>>>>> e871eeb1
     Asset       Size  Chunks             Chunk Names
-output.js  985 bytes       0  [emitted]  main
+output.js  566 bytes   {404}  [emitted]  main
 Entrypoint main = output.js
-chunk    {0} output.js (main) 342 bytes [entry] [rendered]
+chunk {404} output.js (main) 325 bytes (javascript) 560 bytes (runtime) [entry] [rendered]
     > .\example.js main
- [0] ./example.js + 6 modules 342 bytes {0} [built]
-     [no exports]
-     harmony side effect evaluation ./a  ./node_modules/big-module-with-flag/index.js 1:0-24
-     harmony export imported specifier ./a  ./node_modules/big-module-with-flag/index.js 1:0-24
-     harmony side effect evaluation ./b  ./node_modules/big-module-with-flag/index.js 2:0-24
-     harmony export imported specifier ./b  ./node_modules/big-module-with-flag/index.js 2:0-24
-     entry .\example.js  main
-     | ./example.js 149 bytes [built]
-     |     [no exports]
-     |     + 6 hidden modules
+ [56] ./example.js + 6 modules 325 bytes {404} [built]
+      [no exports]
+      harmony side effect evaluation ./a ./node_modules/big-module-with-flag/index.js 1:0-24
+      harmony export imported specifier ./a ./node_modules/big-module-with-flag/index.js 1:0-24
+      harmony side effect evaluation ./b ./node_modules/big-module-with-flag/index.js 2:0-24
+      harmony export imported specifier ./b ./node_modules/big-module-with-flag/index.js 2:0-24
+      entry .\example.js main
+     + 2 hidden chunk modules
 ```