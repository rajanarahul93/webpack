This example shows how the `sideEffects` flag for library authors works.

The example contains a large library, `big-module`. `big-module` contains multiple child modules: `a`, `b` and `c`. The exports from the child modules are re-exported in the entry module (`index.js`) of the library. A consumer uses **some** of the exports, importing them from the library via `import { a, b } from "big-module"`. According to the EcmaScript spec, all child modules _must_ be evaluated because they could contain side effects.

The `"sideEffects": false` flag in `big-module`'s `package.json` indicates that the package's modules have no side effects (on evaluation) and only expose exports. This allows tools like webpack to optimize re-exports. In the case `import { a, b } from "big-module-with-flag"` is rewritten to `import { a } from "big-module-with-flag/a"; import { b } from "big-module-with-flag/b"`.

The example contains two variants of `big-module`. `big-module` has no `sideEffects` flag and `big-module-with-flag` has the `sideEffects` flag. The example client imports `a` and `b` from each of the variants.

After being built by webpack, the output bundle contains `index.js` `a.js` `b.js` `c.js` from `big-module`, but only `a.js` and `b.js` from `big-module-with-flag`.

Advantages:

- Smaller bundles
- Faster bootup

# example.js

```javascript
import { a as a1, b as b1 } from "big-module";
import { a as a2, b as b2 } from "big-module-with-flag";

console.log(
	a1,
	b1,
	a2,
	b2
);
```

# node_modules/big-module/package.json

```javascript
{
  "name": "big-module"
}
```

# node_modules/big-module-with-flag/package.json

```javascript
{
  "name": "big-module-with-flag",
  "sideEffects": false
}
```

# node_modules/big-module(-with-flag)/index.js

```javascript
export { a } from "./a";
export { b } from "./b";
export { c } from "./c";
```

# dist/output.js

<details><summary><code>/******/ (function(modules) { /* webpackBootstrap */ })</code></summary>

```javascript
/******/ (function(modules, runtime) { // webpackBootstrap
/******/ 	"use strict";
/******/ 	// The module cache
/******/ 	var installedModules = {};
/******/
/******/ 	// The require function
/******/ 	function __webpack_require__(moduleId) {
/******/
/******/ 		// Check if module is in cache
/******/ 		if(installedModules[moduleId]) {
/******/ 			return installedModules[moduleId].exports;
/******/ 		}
/******/ 		// Create a new module (and put it into the cache)
/******/ 		var module = installedModules[moduleId] = {
/******/ 			i: moduleId,
/******/ 			l: false,
/******/ 			exports: {}
/******/ 		};
/******/
/******/ 		// Execute the module function
/******/ 		modules[moduleId].call(module.exports, module, module.exports, __webpack_require__);
/******/
/******/ 		// Flag the module as loaded
/******/ 		module.l = true;
/******/
/******/ 		// Return the exports of the module
/******/ 		return module.exports;
/******/ 	}
/******/
/******/
/******/
/******/ 	// the startup function
/******/ 	function startup() {
/******/ 		// Load entry module and return exports
/******/ 		return __webpack_require__(0);
/******/ 	};
/******/ 	// initialize runtime
/******/ 	runtime(__webpack_require__);
/******/
/******/ 	// run startup
/******/ 	return startup();
/******/ })
/************************************************************************/
```

</details>

```javascript
/******/ ([
/* 0 */
/*!********************!*\
  !*** ./example.js ***!
  \********************/
/*! other exports [not provided] [no usage info] */
/*! runtime requirements: __webpack_require__.r__webpack_exports__, __webpack_require__,  */
/***/ (function(__unusedmodule, __webpack_exports__, __webpack_require__) {

"use strict";
__webpack_require__.r(__webpack_exports__);
/* harmony import */ var big_module__WEBPACK_IMPORTED_MODULE_0__ = __webpack_require__(/*! big-module */ 1);
/* harmony import */ var big_module_with_flag__WEBPACK_IMPORTED_MODULE_1__ = __webpack_require__(/*! big-module-with-flag */ 5);
/* harmony import */ var big_module_with_flag__WEBPACK_IMPORTED_MODULE_2__ = __webpack_require__(/*! big-module-with-flag */ 6);



console.log(
	big_module__WEBPACK_IMPORTED_MODULE_0__["a"],
	big_module__WEBPACK_IMPORTED_MODULE_0__["b"],
	big_module_with_flag__WEBPACK_IMPORTED_MODULE_1__["a"],
	big_module_with_flag__WEBPACK_IMPORTED_MODULE_2__["b"]
);


/***/ }),
/* 1 */
/*!******************************************!*\
  !*** ./node_modules/big-module/index.js ***!
  \******************************************/
/*! export a [provided] [no usage info] [missing usage info prevents renaming] */
/*! export b [provided] [no usage info] [missing usage info prevents renaming] */
/*! export c [provided] [no usage info] [missing usage info prevents renaming] */
/*! other exports [not provided] [no usage info] */
/*! runtime requirements: __webpack_require__.r__webpack_exports__, __webpack_require__, __webpack_require__.d,  */
/***/ (function(__unusedmodule, __webpack_exports__, __webpack_require__) {

"use strict";
__webpack_require__.r(__webpack_exports__);
/* harmony reexport (safe) */ __webpack_require__.d(__webpack_exports__, "a", function() { return _a__WEBPACK_IMPORTED_MODULE_0__["a"]; });
/* harmony reexport (safe) */ __webpack_require__.d(__webpack_exports__, "b", function() { return _b__WEBPACK_IMPORTED_MODULE_1__["b"]; });
/* harmony reexport (safe) */ __webpack_require__.d(__webpack_exports__, "c", function() { return _c__WEBPACK_IMPORTED_MODULE_2__["c"]; });
/* harmony import */ var _a__WEBPACK_IMPORTED_MODULE_0__ = __webpack_require__(/*! ./a */ 2);
/* harmony import */ var _b__WEBPACK_IMPORTED_MODULE_1__ = __webpack_require__(/*! ./b */ 3);
/* harmony import */ var _c__WEBPACK_IMPORTED_MODULE_2__ = __webpack_require__(/*! ./c */ 4);





/***/ }),
/* 2 */
/*!**************************************!*\
  !*** ./node_modules/big-module/a.js ***!
  \**************************************/
/*! export a [provided] [no usage info] [missing usage info prevents renaming] */
/*! other exports [not provided] [no usage info] */
/*! runtime requirements: __webpack_require__.r__webpack_exports__, __webpack_require__.d, __webpack_require__,  */
/***/ (function(__unusedmodule, __webpack_exports__, __webpack_require__) {

"use strict";
__webpack_require__.r(__webpack_exports__);
/* harmony export (binding) */ __webpack_require__.d(__webpack_exports__, "a", function() { return a; });
const a = "a";


/***/ }),
/* 3 */
/*!**************************************!*\
  !*** ./node_modules/big-module/b.js ***!
  \**************************************/
/*! export b [provided] [no usage info] [missing usage info prevents renaming] */
/*! other exports [not provided] [no usage info] */
/*! runtime requirements: __webpack_require__.r__webpack_exports__, __webpack_require__.d, __webpack_require__,  */
/***/ (function(__unusedmodule, __webpack_exports__, __webpack_require__) {

"use strict";
__webpack_require__.r(__webpack_exports__);
/* harmony export (binding) */ __webpack_require__.d(__webpack_exports__, "b", function() { return b; });
const b = "b";


/***/ }),
/* 4 */
/*!**************************************!*\
  !*** ./node_modules/big-module/c.js ***!
  \**************************************/
/*! export c [provided] [no usage info] [missing usage info prevents renaming] */
/*! other exports [not provided] [no usage info] */
/*! runtime requirements: __webpack_require__.r__webpack_exports__, __webpack_require__.d, __webpack_require__,  */
/***/ (function(__unusedmodule, __webpack_exports__, __webpack_require__) {

"use strict";
__webpack_require__.r(__webpack_exports__);
/* harmony export (binding) */ __webpack_require__.d(__webpack_exports__, "c", function() { return c; });
const c = "c";


/***/ }),
/* 5 */
/*!************************************************!*\
  !*** ./node_modules/big-module-with-flag/a.js ***!
  \************************************************/
/*! export a [provided] [no usage info] [missing usage info prevents renaming] */
/*! other exports [not provided] [no usage info] */
/*! runtime requirements: __webpack_require__.r__webpack_exports__, __webpack_require__.d, __webpack_require__,  */
/***/ (function(__unusedmodule, __webpack_exports__, __webpack_require__) {

"use strict";
__webpack_require__.r(__webpack_exports__);
/* harmony export (binding) */ __webpack_require__.d(__webpack_exports__, "a", function() { return a; });
const a = "a";


/***/ }),
/* 6 */
/*!************************************************!*\
  !*** ./node_modules/big-module-with-flag/b.js ***!
  \************************************************/
/*! export b [provided] [no usage info] [missing usage info prevents renaming] */
/*! other exports [not provided] [no usage info] */
/*! runtime requirements: __webpack_require__.r__webpack_exports__, __webpack_require__.d, __webpack_require__,  */
/***/ (function(__unusedmodule, __webpack_exports__, __webpack_require__) {

"use strict";
__webpack_require__.r(__webpack_exports__);
/* harmony export (binding) */ __webpack_require__.d(__webpack_exports__, "b", function() { return b; });
const b = "b";


/***/ })
/******/ ],
```

<details><summary><code>function(__webpack_require__) { /* webpackRuntimeModules */ });</code></summary>

``` js
/******/ function(__webpack_require__) { // webpackRuntimeModules
/******/ 	"use strict";
/******/ 
/******/ 	/* webpack/runtime/make namespace object */
/******/ 	!function() {
/******/ 		// define __esModule on exports
/******/ 		__webpack_require__.r = function(exports) {
/******/ 			if(typeof Symbol !== 'undefined' && Symbol.toStringTag) {
/******/ 				Object.defineProperty(exports, Symbol.toStringTag, { value: 'Module' });
/******/ 			}
/******/ 			Object.defineProperty(exports, '__esModule', { value: true });
/******/ 		};
/******/ 	}();
/******/ 	
/******/ 	/* webpack/runtime/define property getter */
/******/ 	!function() {
/******/ 		// define getter function for harmony exports
/******/ 		var hasOwnProperty = Object.prototype.hasOwnProperty;
/******/ 		__webpack_require__.d = function(exports, name, getter) {
/******/ 			if(!hasOwnProperty.call(exports, name)) {
/******/ 				Object.defineProperty(exports, name, { enumerable: true, get: getter });
/******/ 			}
/******/ 		};
/******/ 	}();
/******/ 	
/******/ }
);
```

</details>


# Info

## Unoptimized

```
Hash: 0a1b2c3d4e5f6a7b8c9d
<<<<<<< HEAD
Version: webpack 5.0.0-alpha.11
=======
Version: webpack 4.39.0
>>>>>>> f29445d4
    Asset      Size  Chunks             Chunk Names
output.js  7.96 KiB     {0}  [emitted]  main
Entrypoint main = output.js
chunk {0} output.js (main) 325 bytes (javascript) 560 bytes (runtime) [entry] [rendered]
    > ./example.js main
 [0] ./example.js 140 bytes {0} [built]
     [no exports]
     [used exports unknown]
     entry ./example.js main
 [1] ./node_modules/big-module/index.js 75 bytes {0} [built]
     [exports: a, b, c]
     [used exports unknown]
     harmony side effect evaluation big-module [0] ./example.js 1:0-46
     harmony import specifier big-module [0] ./example.js 5:1-3
     harmony import specifier big-module [0] ./example.js 6:1-3
 [2] ./node_modules/big-module/a.js 22 bytes {0} [built]
     [exports: a]
     [used exports unknown]
     harmony side effect evaluation ./a [1] ./node_modules/big-module/index.js 1:0-24
     harmony export imported specifier ./a [1] ./node_modules/big-module/index.js 1:0-24
 [3] ./node_modules/big-module/b.js 22 bytes {0} [built]
     [exports: b]
     [used exports unknown]
     harmony side effect evaluation ./b [1] ./node_modules/big-module/index.js 2:0-24
     harmony export imported specifier ./b [1] ./node_modules/big-module/index.js 2:0-24
 [4] ./node_modules/big-module/c.js 22 bytes {0} [built]
     [exports: c]
     [used exports unknown]
     harmony side effect evaluation ./c [1] ./node_modules/big-module/index.js 3:0-24
     harmony export imported specifier ./c [1] ./node_modules/big-module/index.js 3:0-24
 [5] ./node_modules/big-module-with-flag/a.js 22 bytes {0} [built]
     [exports: a]
     [used exports unknown]
     harmony import specifier big-module-with-flag [0] ./example.js 7:1-3 (skipped side-effect-free modules)
     harmony side effect evaluation ./a ./node_modules/big-module-with-flag/index.js 1:0-24
     harmony export imported specifier ./a ./node_modules/big-module-with-flag/index.js 1:0-24
 [6] ./node_modules/big-module-with-flag/b.js 22 bytes {0} [built]
     [exports: b]
     [used exports unknown]
     harmony import specifier big-module-with-flag [0] ./example.js 8:1-3 (skipped side-effect-free modules)
     harmony side effect evaluation ./b ./node_modules/big-module-with-flag/index.js 2:0-24
     harmony export imported specifier ./b ./node_modules/big-module-with-flag/index.js 2:0-24
     + 2 hidden chunk modules
```

## Production mode

```
Hash: 0a1b2c3d4e5f6a7b8c9d
<<<<<<< HEAD
Version: webpack 5.0.0-alpha.11
=======
Version: webpack 4.39.0
>>>>>>> f29445d4
    Asset       Size  Chunks             Chunk Names
output.js  568 bytes   {179}  [emitted]  main
Entrypoint main = output.js
chunk {179} output.js (main) 325 bytes (javascript) 560 bytes (runtime) [entry] [rendered]
    > ./example.js main
 [295] ./example.js + 6 modules 325 bytes {179} [built]
       [no exports]
       harmony side effect evaluation ./a ./node_modules/big-module-with-flag/index.js 1:0-24
       harmony export imported specifier ./a ./node_modules/big-module-with-flag/index.js 1:0-24
       harmony side effect evaluation ./b ./node_modules/big-module-with-flag/index.js 2:0-24
       harmony export imported specifier ./b ./node_modules/big-module-with-flag/index.js 2:0-24
       entry ./example.js main
     + 2 hidden chunk modules
```<|MERGE_RESOLUTION|>--- conflicted
+++ resolved
@@ -110,8 +110,8 @@
 /*!********************!*\
   !*** ./example.js ***!
   \********************/
-/*! other exports [not provided] [no usage info] */
-/*! runtime requirements: __webpack_require__.r__webpack_exports__, __webpack_require__,  */
+/*! exports [not provided] [no usage info] */
+/*! runtime requirements: __webpack_require__.r, __webpack_exports__, __webpack_require__ */
 /***/ (function(__unusedmodule, __webpack_exports__, __webpack_require__) {
 
 "use strict";
@@ -123,10 +123,10 @@
 
 
 console.log(
-	big_module__WEBPACK_IMPORTED_MODULE_0__["a"],
-	big_module__WEBPACK_IMPORTED_MODULE_0__["b"],
-	big_module_with_flag__WEBPACK_IMPORTED_MODULE_1__["a"],
-	big_module_with_flag__WEBPACK_IMPORTED_MODULE_2__["b"]
+	big_module__WEBPACK_IMPORTED_MODULE_0__.a,
+	big_module__WEBPACK_IMPORTED_MODULE_0__.b,
+	big_module_with_flag__WEBPACK_IMPORTED_MODULE_1__.a,
+	big_module_with_flag__WEBPACK_IMPORTED_MODULE_2__.b
 );
 
 
@@ -139,14 +139,14 @@
 /*! export b [provided] [no usage info] [missing usage info prevents renaming] */
 /*! export c [provided] [no usage info] [missing usage info prevents renaming] */
 /*! other exports [not provided] [no usage info] */
-/*! runtime requirements: __webpack_require__.r__webpack_exports__, __webpack_require__, __webpack_require__.d,  */
-/***/ (function(__unusedmodule, __webpack_exports__, __webpack_require__) {
-
-"use strict";
-__webpack_require__.r(__webpack_exports__);
-/* harmony reexport (safe) */ __webpack_require__.d(__webpack_exports__, "a", function() { return _a__WEBPACK_IMPORTED_MODULE_0__["a"]; });
-/* harmony reexport (safe) */ __webpack_require__.d(__webpack_exports__, "b", function() { return _b__WEBPACK_IMPORTED_MODULE_1__["b"]; });
-/* harmony reexport (safe) */ __webpack_require__.d(__webpack_exports__, "c", function() { return _c__WEBPACK_IMPORTED_MODULE_2__["c"]; });
+/*! runtime requirements: __webpack_require__.r, __webpack_exports__, __webpack_require__, __webpack_require__.d */
+/***/ (function(__unusedmodule, __webpack_exports__, __webpack_require__) {
+
+"use strict";
+__webpack_require__.r(__webpack_exports__);
+/* harmony reexport (safe) */ __webpack_require__.d(__webpack_exports__, "a", function() { return _a__WEBPACK_IMPORTED_MODULE_0__[["a"]]; });
+/* harmony reexport (safe) */ __webpack_require__.d(__webpack_exports__, "b", function() { return _b__WEBPACK_IMPORTED_MODULE_1__[["b"]]; });
+/* harmony reexport (safe) */ __webpack_require__.d(__webpack_exports__, "c", function() { return _c__WEBPACK_IMPORTED_MODULE_2__[["c"]]; });
 /* harmony import */ var _a__WEBPACK_IMPORTED_MODULE_0__ = __webpack_require__(/*! ./a */ 2);
 /* harmony import */ var _b__WEBPACK_IMPORTED_MODULE_1__ = __webpack_require__(/*! ./b */ 3);
 /* harmony import */ var _c__WEBPACK_IMPORTED_MODULE_2__ = __webpack_require__(/*! ./c */ 4);
@@ -162,7 +162,7 @@
   \**************************************/
 /*! export a [provided] [no usage info] [missing usage info prevents renaming] */
 /*! other exports [not provided] [no usage info] */
-/*! runtime requirements: __webpack_require__.r__webpack_exports__, __webpack_require__.d, __webpack_require__,  */
+/*! runtime requirements: __webpack_require__.r, __webpack_exports__, __webpack_require__.d, __webpack_require__ */
 /***/ (function(__unusedmodule, __webpack_exports__, __webpack_require__) {
 
 "use strict";
@@ -178,7 +178,7 @@
   \**************************************/
 /*! export b [provided] [no usage info] [missing usage info prevents renaming] */
 /*! other exports [not provided] [no usage info] */
-/*! runtime requirements: __webpack_require__.r__webpack_exports__, __webpack_require__.d, __webpack_require__,  */
+/*! runtime requirements: __webpack_require__.r, __webpack_exports__, __webpack_require__.d, __webpack_require__ */
 /***/ (function(__unusedmodule, __webpack_exports__, __webpack_require__) {
 
 "use strict";
@@ -194,7 +194,7 @@
   \**************************************/
 /*! export c [provided] [no usage info] [missing usage info prevents renaming] */
 /*! other exports [not provided] [no usage info] */
-/*! runtime requirements: __webpack_require__.r__webpack_exports__, __webpack_require__.d, __webpack_require__,  */
+/*! runtime requirements: __webpack_require__.r, __webpack_exports__, __webpack_require__.d, __webpack_require__ */
 /***/ (function(__unusedmodule, __webpack_exports__, __webpack_require__) {
 
 "use strict";
@@ -210,7 +210,7 @@
   \************************************************/
 /*! export a [provided] [no usage info] [missing usage info prevents renaming] */
 /*! other exports [not provided] [no usage info] */
-/*! runtime requirements: __webpack_require__.r__webpack_exports__, __webpack_require__.d, __webpack_require__,  */
+/*! runtime requirements: __webpack_require__.r, __webpack_exports__, __webpack_require__.d, __webpack_require__ */
 /***/ (function(__unusedmodule, __webpack_exports__, __webpack_require__) {
 
 "use strict";
@@ -226,7 +226,7 @@
   \************************************************/
 /*! export b [provided] [no usage info] [missing usage info prevents renaming] */
 /*! other exports [not provided] [no usage info] */
-/*! runtime requirements: __webpack_require__.r__webpack_exports__, __webpack_require__.d, __webpack_require__,  */
+/*! runtime requirements: __webpack_require__.r, __webpack_exports__, __webpack_require__.d, __webpack_require__ */
 /***/ (function(__unusedmodule, __webpack_exports__, __webpack_require__) {
 
 "use strict";
@@ -280,13 +280,9 @@
 
 ```
 Hash: 0a1b2c3d4e5f6a7b8c9d
-<<<<<<< HEAD
-Version: webpack 5.0.0-alpha.11
-=======
-Version: webpack 4.39.0
->>>>>>> f29445d4
+Version: webpack 5.0.0-alpha.18
     Asset      Size  Chunks             Chunk Names
-output.js  7.96 KiB     {0}  [emitted]  main
+output.js  7.94 KiB     {0}  [emitted]  main
 Entrypoint main = output.js
 chunk {0} output.js (main) 325 bytes (javascript) 560 bytes (runtime) [entry] [rendered]
     > ./example.js main
@@ -334,11 +330,7 @@
 
 ```
 Hash: 0a1b2c3d4e5f6a7b8c9d
-<<<<<<< HEAD
-Version: webpack 5.0.0-alpha.11
-=======
-Version: webpack 4.39.0
->>>>>>> f29445d4
+Version: webpack 5.0.0-alpha.18
     Asset       Size  Chunks             Chunk Names
 output.js  568 bytes   {179}  [emitted]  main
 Entrypoint main = output.js
