"use strict";

const path = require("path");

const webpack = require("..");
const Stats = require("../lib/Stats");
<<<<<<< HEAD
const WebpackOptionsDefaulter = require("../lib/WebpackOptionsDefaulter");
const { createFsFromVolume, Volume } = require("memfs");
=======
const MemoryFs = require("memory-fs");
>>>>>>> f3d6bdd4
const captureStdio = require("./helpers/captureStdio");

describe("Compiler", () => {
	jest.setTimeout(20000);
	function compile(entry, options, callback) {
		const noOutputPath = !options.output || !options.output.path;
		options = webpack.config.getNormalizedWebpackOptions(options);
		if (!options.mode) options.mode = "production";
		options.entry = entry;
		options.context = path.join(__dirname, "fixtures");
		if (noOutputPath) options.output.path = "/";
		options.output.pathinfo = true;
		options.optimization = {
			minimize: false
		};
		const logs = {
			mkdir: [],
			writeFile: []
		};

		const c = webpack(options);
		const files = {};
		c.outputFileSystem = {
			mkdir(path, callback) {
				logs.mkdir.push(path);
				const err = new Error();
				err.code = "EEXIST";
				callback(err);
			},
			writeFile(name, content, callback) {
				logs.writeFile.push(name, content);
				files[name] = content.toString("utf-8");
				callback();
			},
			stat(path, callback) {
				callback(new Error("ENOENT"));
			}
		};
		c.hooks.compilation.tap(
			"CompilerTest",
			compilation => (compilation.bail = true)
		);
		c.run((err, stats) => {
			if (err) throw err;
			expect(typeof stats).toBe("object");
			const compilation = stats.compilation;
			stats = stats.toJson({
				modules: true,
				reasons: true
			});
			expect(typeof stats).toBe("object");
			expect(stats).toHaveProperty("errors");
			expect(Array.isArray(stats.errors)).toBe(true);
			if (stats.errors.length > 0) {
				expect(stats.errors[0]).toBeInstanceOf(Error);
				throw stats.errors[0];
			}
			stats.logs = logs;
			callback(stats, files, compilation);
		});
	}

	it("should compile a single file to deep output", done => {
		compile(
			"./c",
			{
				output: {
					path: "/what",
					filename: "the/hell.js"
				}
			},
			(stats, files) => {
				expect(stats.logs.mkdir).toEqual(["/what", "/what/the"]);
				done();
			}
		);
	});

	it("should compile a single file", done => {
		compile("./c", {}, (stats, files) => {
			expect(Object.keys(files)).toEqual(["/main.js"]);
			const bundle = files["/main.js"];
			expect(bundle).toMatch("function __webpack_require__(");
			expect(bundle).toMatch(/__webpack_require__\(\/\*! \.\/a \*\/ \w+\);/);
			expect(bundle).toMatch("./c.js");
			expect(bundle).toMatch("./a.js");
			expect(bundle).toMatch("This is a");
			expect(bundle).toMatch("This is c");
			expect(bundle).not.toMatch("2: function(");
			expect(bundle).not.toMatch("window");
			expect(bundle).not.toMatch("jsonp");
			expect(bundle).not.toMatch("fixtures");
			done();
		});
	});

	it("should compile a complex file", done => {
		compile("./main1", {}, (stats, files) => {
			expect(Object.keys(files)).toEqual(["/main.js"]);
			const bundle = files["/main.js"];
			expect(bundle).toMatch("function __webpack_require__(");
			expect(bundle).toMatch("__webpack_require__(/*! ./a */");
			expect(bundle).toMatch("./main1.js");
			expect(bundle).toMatch("./a.js");
			expect(bundle).toMatch("./b.js");
			expect(bundle).toMatch("./node_modules/m1/a.js");
			expect(bundle).toMatch("This is a");
			expect(bundle).toMatch("This is b");
			expect(bundle).toMatch("This is m1/a");
			expect(bundle).not.toMatch("4: function(");
			expect(bundle).not.toMatch("window");
			expect(bundle).not.toMatch("jsonp");
			expect(bundle).not.toMatch("fixtures");
			done();
		});
	});

	it("should compile a file with transitive dependencies", done => {
		compile("./abc", {}, (stats, files) => {
			expect(Object.keys(files)).toEqual(["/main.js"]);
			const bundle = files["/main.js"];
			expect(bundle).toMatch("function __webpack_require__(");
			expect(bundle).toMatch("__webpack_require__(/*! ./a */");
			expect(bundle).toMatch("__webpack_require__(/*! ./b */");
			expect(bundle).toMatch("__webpack_require__(/*! ./c */");
			expect(bundle).toMatch("./abc.js");
			expect(bundle).toMatch("./a.js");
			expect(bundle).toMatch("./b.js");
			expect(bundle).toMatch("./c.js");
			expect(bundle).toMatch("This is a");
			expect(bundle).toMatch("This is b");
			expect(bundle).toMatch("This is c");
			expect(bundle).not.toMatch("4: function(");
			expect(bundle).not.toMatch("window");
			expect(bundle).not.toMatch("jsonp");
			expect(bundle).not.toMatch("fixtures");
			done();
		});
	});

	it("should compile a file with multiple chunks", done => {
		compile("./chunks", {}, (stats, files) => {
			expect(stats.chunks).toHaveLength(2);
			expect(Object.keys(files)).toEqual(["/main.js", "/394.js"]);
			const bundle = files["/main.js"];
			const chunk = files["/394.js"];
			expect(bundle).toMatch("function __webpack_require__(");
			expect(bundle).toMatch("__webpack_require__(/*! ./b */");
			expect(chunk).not.toMatch("__webpack_require__(/* ./b */");
			expect(bundle).toMatch("./chunks.js");
			expect(chunk).toMatch("./a.js");
			expect(chunk).toMatch("./b.js");
			expect(chunk).toMatch("This is a");
			expect(bundle).not.toMatch("This is a");
			expect(chunk).toMatch("This is b");
			expect(bundle).not.toMatch("This is b");
			expect(bundle).not.toMatch("4: function(");
			expect(bundle).not.toMatch("fixtures");
			expect(chunk).not.toMatch("fixtures");
			expect(bundle).toMatch("webpackJsonp");
			expect(chunk).toMatch('window["webpackJsonp"] || []).push');
			done();
		});
	});

	it("should not evaluate constants in asm.js", done => {
		compile("./asmjs", {}, (stats, files) => {
			expect(Object.keys(files)).toEqual(["/main.js"]);
			const bundle = files["/main.js"];
			expect(bundle).toMatch('"use asm";');
			expect(bundle).toMatch("101");
			expect(bundle).toMatch("102");
			expect(bundle).toMatch("103");
			expect(bundle).toMatch("104");
			expect(bundle).toMatch("105");
			expect(bundle).not.toMatch("106");
			expect(bundle).not.toMatch("107");
			expect(bundle).not.toMatch("108");
			expect(bundle).toMatch("109");
			expect(bundle).toMatch("110");
			done();
		});
	});

	describe("methods", () => {
		let compiler;
		beforeEach(() => {
			compiler = webpack({
				entry: "./c",
				context: path.join(__dirname, "fixtures"),
				output: {
					path: "/directory",
					pathinfo: true
				}
			});
		});
		describe("purgeInputFileSystem", () => {
			it("invokes purge() if inputFileSystem.purge", done => {
				const mockPurge = jest.fn();
				compiler.inputFileSystem = {
					purge: mockPurge
				};
				compiler.purgeInputFileSystem();
				expect(mockPurge.mock.calls.length).toBe(1);
				done();
			});
			it("does NOT invoke purge() if !inputFileSystem.purge", done => {
				const mockPurge = jest.fn();
				compiler.inputFileSystem = null;
				compiler.purgeInputFileSystem();
				expect(mockPurge.mock.calls.length).toBe(0);
				done();
			});
		});
		describe("isChild", () => {
			it("returns booleanized this.parentCompilation", done => {
				compiler.parentCompilation = "stringyStringString";
				const response1 = compiler.isChild();
				expect(response1).toBe(true);

				compiler.parentCompilation = 123456789;
				const response2 = compiler.isChild();
				expect(response2).toBe(true);

				compiler.parentCompilation = {
					what: "I belong to an object"
				};
				const response3 = compiler.isChild();
				expect(response3).toBe(true);

				compiler.parentCompilation = ["Array", 123, true, null, [], () => {}];
				const response4 = compiler.isChild();
				expect(response4).toBe(true);

				compiler.parentCompilation = false;
				const response5 = compiler.isChild();
				expect(response5).toBe(false);

				compiler.parentCompilation = 0;
				const response6 = compiler.isChild();
				expect(response6).toBe(false);

				compiler.parentCompilation = null;
				const response7 = compiler.isChild();
				expect(response7).toBe(false);

				compiler.parentCompilation = "";
				const response8 = compiler.isChild();
				expect(response8).toBe(false);

				compiler.parentCompilation = NaN;
				const response9 = compiler.isChild();
				expect(response9).toBe(false);
				done();
			});
		});
	});
	it("should not emit on errors", done => {
		const compiler = webpack({
			context: __dirname,
			mode: "production",
			entry: "./missing",
			output: {
				path: "/directory",
				filename: "bundle.js"
			}
		});
		compiler.outputFileSystem = createFsFromVolume(new Volume());
		compiler.run((err, stats) => {
			if (err) return done(err);
			if (compiler.outputFileSystem.existsSync("/bundle.js"))
				return done(new Error("Bundle should not be created on error"));
			done();
		});
	});
	it("should bubble up errors when wrapped in a promise and bail is true", async done => {
		try {
			const createCompiler = options => {
				return new Promise((resolve, reject) => {
					const c = webpack(options);
					c.run((err, stats) => {
						if (err) {
							reject(err);
						}
						if (stats !== undefined && "errors" in stats) {
							reject(err);
						} else {
							resolve(stats);
						}
					});
				});
			};
			const compiler = await createCompiler({
				context: __dirname,
				mode: "production",
				entry: "./missing-file",
				output: {
					path: "/directory",
					filename: "bundle.js"
				},
				bail: true
			});
			done();
			return compiler;
		} catch (err) {
			expect(err.toString()).toMatch(
				"ModuleNotFoundError: Module not found: Error: Can't resolve './missing-file'"
			);
			done();
		}
	});
	it("should not emit compilation errors in async (watch)", async done => {
		try {
			const createCompiler = options => {
				return new Promise((resolve, reject) => {
					const c = webpack(options);
					c.outputFileSystem = createFsFromVolume(new Volume());
					const watching = c.watch({}, (err, stats) => {
						watching.close(() => {
							if (err) return reject(err);
							resolve(stats);
						});
					});
				});
			};
			const compiler = await createCompiler({
				context: __dirname,
				mode: "production",
				entry: "./missing-file",
				output: {
					path: "/directory",
					filename: "bundle.js"
				},
				watch: true
			});
			expect(compiler).toBeInstanceOf(Stats);
			done();
		} catch (err) {
			done(err);
		}
	});

	it("should not emit on errors (watch)", done => {
		const compiler = webpack({
			context: __dirname,
			mode: "production",
			entry: "./missing",
			output: {
				path: "/directory",
				filename: "bundle.js"
			}
		});
		compiler.outputFileSystem = createFsFromVolume(new Volume());
		const watching = compiler.watch({}, (err, stats) => {
			watching.close();
			if (err) return done(err);
			if (compiler.outputFileSystem.existsSync("/bundle.js"))
				return done(new Error("Bundle should not be created on error"));
			done();
		});
	});
	it("should not be run twice at a time (run)", function(done) {
		const compiler = webpack({
			context: __dirname,
			mode: "production",
			entry: "./c",
			output: {
				path: "/directory",
				filename: "bundle.js"
			}
		});
		compiler.outputFileSystem = createFsFromVolume(new Volume());
		compiler.run((err, stats) => {
			if (err) return done(err);
		});
		compiler.run((err, stats) => {
			if (err) return done();
		});
	});
	it("should not be run twice at a time (watch)", function(done) {
		const compiler = webpack({
			context: __dirname,
			mode: "production",
			entry: "./c",
			output: {
				path: "/directory",
				filename: "bundle.js"
			}
		});
		compiler.outputFileSystem = createFsFromVolume(new Volume());
		compiler.watch({}, (err, stats) => {
			if (err) return done(err);
		});
		compiler.watch({}, (err, stats) => {
			if (err) return done();
		});
	});
	it("should not be run twice at a time (run - watch)", function(done) {
		const compiler = webpack({
			context: __dirname,
			mode: "production",
			entry: "./c",
			output: {
				path: "/directory",
				filename: "bundle.js"
			}
		});
		compiler.outputFileSystem = createFsFromVolume(new Volume());
		compiler.run((err, stats) => {
			if (err) return done(err);
		});
		compiler.watch({}, (err, stats) => {
			if (err) return done();
		});
	});
	it("should not be run twice at a time (watch - run)", function(done) {
		const compiler = webpack({
			context: __dirname,
			mode: "production",
			entry: "./c",
			output: {
				path: "/directory",
				filename: "bundle.js"
			}
		});
		compiler.outputFileSystem = createFsFromVolume(new Volume());
		compiler.watch({}, (err, stats) => {
			if (err) return done(err);
		});
		compiler.run((err, stats) => {
			if (err) return done();
		});
	});
	it("should not be run twice at a time (instance cb)", function(done) {
		const compiler = webpack(
			{
				context: __dirname,
				mode: "production",
				entry: "./c",
				output: {
					path: "/directory",
					filename: "bundle.js"
				}
			},
			() => {}
		);
		compiler.outputFileSystem = createFsFromVolume(new Volume());
		compiler.run((err, stats) => {
			if (err) return done();
		});
	});
	it("should run again correctly after first compilation", function(done) {
		const compiler = webpack({
			context: __dirname,
			mode: "production",
			entry: "./c",
			output: {
				path: "/directory",
				filename: "bundle.js"
			}
		});
		compiler.outputFileSystem = createFsFromVolume(new Volume());
		compiler.run((err, stats) => {
			if (err) return done(err);

			compiler.run((err, stats) => {
				if (err) return done(err);
				done();
			});
		});
	});
	it("should watch again correctly after first compilation", function(done) {
		const compiler = webpack({
			context: __dirname,
			mode: "production",
			entry: "./c",
			output: {
				path: "/directory",
				filename: "bundle.js"
			}
		});
		compiler.outputFileSystem = createFsFromVolume(new Volume());
		compiler.run((err, stats) => {
			if (err) return done(err);

			compiler.watch({}, (err, stats) => {
				if (err) return done(err);
				done();
			});
		});
	});
	it("should run again correctly after first closed watch", function(done) {
		const compiler = webpack({
			context: __dirname,
			mode: "production",
			entry: "./c",
			output: {
				path: "/directory",
				filename: "bundle.js"
			}
		});
		compiler.outputFileSystem = createFsFromVolume(new Volume());
		const watching = compiler.watch({}, (err, stats) => {
			if (err) return done(err);
		});
		watching.close(() => {
			compiler.run((err, stats) => {
				if (err) return done(err);
				done();
			});
		});
	});
	it("should watch again correctly after first closed watch", function(done) {
		const compiler = webpack({
			context: __dirname,
			mode: "production",
			entry: "./c",
			output: {
				path: "/directory",
				filename: "bundle.js"
			}
		});
		compiler.outputFileSystem = createFsFromVolume(new Volume());
		const watching = compiler.watch({}, (err, stats) => {
			if (err) return done(err);
		});
		watching.close(() => {
			compiler.watch({}, (err, stats) => {
				if (err) return done(err);
				done();
			});
		});
	});
	it("should run again correctly inside afterDone hook", function(done) {
		const compiler = webpack({
			context: __dirname,
			mode: "production",
			entry: "./c",
			output: {
				path: "/directory",
				filename: "bundle.js"
			}
		});
		compiler.outputFileSystem = createFsFromVolume(new Volume());
		let once = true;
		compiler.hooks.afterDone.tap("RunAgainTest", () => {
			if (!once) return;
			once = false;
			compiler.run((err, stats) => {
				if (err) return done(err);
				done();
			});
		});
		compiler.run((err, stats) => {
			if (err) return done(err);
		});
	});
	it("should call afterDone hook after other callbacks (run)", function(done) {
		const compiler = webpack({
			context: __dirname,
			mode: "production",
			entry: "./c",
			output: {
				path: "/directory",
				filename: "bundle.js"
			}
		});
		compiler.outputFileSystem = createFsFromVolume(new Volume());
		const runCb = jest.fn();
		const doneHookCb = jest.fn();
		compiler.hooks.done.tap("afterDoneRunTest", doneHookCb);
		compiler.hooks.afterDone.tap("afterDoneRunTest", () => {
			expect(runCb).toHaveBeenCalled();
			expect(doneHookCb).toHaveBeenCalled();
			done();
		});
		compiler.run((err, stats) => {
			if (err) return done(err);
			runCb();
		});
	});
	it("should call afterDone hook after other callbacks (instance cb)", function(done) {
		const instanceCb = jest.fn();
		const compiler = webpack(
			{
				context: __dirname,
				mode: "production",
				entry: "./c",
				output: {
					path: "/directory",
					filename: "bundle.js"
				}
			},
			(err, stats) => {
				if (err) return done(err);
				instanceCb();
			}
		);
		compiler.outputFileSystem = createFsFromVolume(new Volume());
		const doneHookCb = jest.fn();
		compiler.hooks.done.tap("afterDoneRunTest", doneHookCb);
		compiler.hooks.afterDone.tap("afterDoneRunTest", () => {
			expect(instanceCb).toHaveBeenCalled();
			expect(doneHookCb).toHaveBeenCalled();
			done();
		});
	});
	it("should call afterDone hook after other callbacks (watch)", function(done) {
		const compiler = webpack({
			context: __dirname,
			mode: "production",
			entry: "./c",
			output: {
				path: "/directory",
				filename: "bundle.js"
			}
		});
		compiler.outputFileSystem = createFsFromVolume(new Volume());
		const doneHookCb = jest.fn();
		const watchCb = jest.fn();
		const invalidateCb = jest.fn();
		compiler.hooks.done.tap("afterDoneWatchTest", doneHookCb);
		compiler.hooks.afterDone.tap("afterDoneWatchTest", () => {
			expect(doneHookCb).toHaveBeenCalled();
			expect(watchCb).toHaveBeenCalled();
			expect(invalidateCb).toHaveBeenCalled();
			done();
		});
		const watch = compiler.watch({}, (err, stats) => {
			if (err) return done(err);
			watchCb();
		});
		watch.invalidate(invalidateCb);
	});
	it("should call afterDone hook after other callbacks (watch close)", function(done) {
		const compiler = webpack({
			context: __dirname,
			mode: "production",
			entry: "./c",
			output: {
				path: "/directory",
				filename: "bundle.js"
			}
		});
		compiler.outputFileSystem = createFsFromVolume(new Volume());
		const watchCloseCb = jest.fn();
		const watchCloseHookCb = jest.fn();
		const invalidateCb = jest.fn();
		compiler.hooks.watchClose.tap("afterDoneWatchTest", watchCloseHookCb);
		compiler.hooks.afterDone.tap("afterDoneWatchTest", () => {
			expect(watchCloseCb).toHaveBeenCalled();
			expect(watchCloseHookCb).toHaveBeenCalled();
			expect(invalidateCb).toHaveBeenCalled();
			done();
		});
		const watch = compiler.watch({}, (err, stats) => {
			if (err) return done(err);
			watch.close(watchCloseCb);
		});
		watch.invalidate(invalidateCb);
	});
	it("should flag watchMode as true in watch", function(done) {
		const compiler = webpack({
			context: __dirname,
			mode: "production",
			entry: "./c",
			output: {
				path: "/directory",
				filename: "bundle.js"
			}
		});

		compiler.outputFileSystem = createFsFromVolume(new Volume());

		const watch = compiler.watch({}, err => {
			if (err) return done(err);
			expect(compiler.watchMode).toBeTruthy();
			watch.close(() => {
				expect(compiler.watchMode).toBeFalsy();
				done();
			});
		});
	});
	it("should use cache on second run call", function(done) {
		const compiler = webpack({
			context: __dirname,
			mode: "development",
			devtool: false,
			entry: "./fixtures/count-loader!./fixtures/count-loader",
			output: {
				path: "/directory"
			}
		});
		compiler.outputFileSystem = createFsFromVolume(new Volume());
		compiler.run(() => {
			compiler.run(() => {
				const result = compiler.outputFileSystem.readFileSync(
					"/directory/main.js",
					"utf-8"
				);
				expect(result).toContain("module.exports = 0;");
				done();
			});
		});
	});
	it("should call the failed-hook on error", done => {
		const failedSpy = jest.fn();
		const compiler = webpack({
			bail: true,
			context: __dirname,
			mode: "production",
			entry: "./missing",
			output: {
				path: "/directory",
				filename: "bundle.js"
			}
		});
		compiler.hooks.failed.tap("CompilerTest", failedSpy);
		compiler.outputFileSystem = createFsFromVolume(new Volume());
		compiler.run((err, stats) => {
			expect(err).toBeTruthy();
			expect(failedSpy).toHaveBeenCalledTimes(1);
			expect(failedSpy).toHaveBeenCalledWith(err);
			done();
		});
	});
	describe("infrastructure logging", () => {
		let capture;
		beforeEach(() => {
			capture = captureStdio(process.stderr);
		});
		afterEach(() => {
			capture.restore();
		});
		class MyPlugin {
			apply(compiler) {
				const logger = compiler.getInfrastructureLogger("MyPlugin");
				logger.time("Time");
				logger.group("Group");
				logger.error("Error");
				logger.warn("Warning");
				logger.info("Info");
				logger.log("Log");
				logger.debug("Debug");
				logger.groupCollapsed("Collaped group");
				logger.log("Log inside collapsed group");
				logger.groupEnd();
				logger.groupEnd();
				logger.timeEnd("Time");
			}
		}
		it("should log to the console (verbose)", done => {
			const compiler = webpack({
				context: path.join(__dirname, "fixtures"),
				entry: "./a",
				output: {
					path: "/directory",
					filename: "bundle.js"
				},
				infrastructureLogging: {
					level: "verbose"
				},
				plugins: [new MyPlugin()]
			});
			compiler.outputFileSystem = createFsFromVolume(new Volume());
			compiler.run((err, stats) => {
				expect(capture.toString().replace(/[\d.]+ms/, "Xms"))
					.toMatchInlineSnapshot(`
"<-> [MyPlugin] Group
  <e> [MyPlugin] Error
  <w> [MyPlugin] Warning
  <i> [MyPlugin] Info
      [MyPlugin] Log
  <-> [MyPlugin] Collaped group
        [MyPlugin] Log inside collapsed group
<t> [MyPlugin] Time: Xms
"
`);
				done();
			});
		});
		it("should log to the console (debug mode)", done => {
			const compiler = webpack({
				context: path.join(__dirname, "fixtures"),
				entry: "./a",
				output: {
					path: "/directory",
					filename: "bundle.js"
				},
				infrastructureLogging: {
					level: "error",
					debug: /MyPlugin/
				},
				plugins: [new MyPlugin()]
			});
			compiler.outputFileSystem = createFsFromVolume(new Volume());
			compiler.run((err, stats) => {
				expect(capture.toString().replace(/[\d.]+ms/, "Xms"))
					.toMatchInlineSnapshot(`
"<-> [MyPlugin] Group
  <e> [MyPlugin] Error
  <w> [MyPlugin] Warning
  <i> [MyPlugin] Info
      [MyPlugin] Log
      [MyPlugin] Debug
  <-> [MyPlugin] Collaped group
        [MyPlugin] Log inside collapsed group
<t> [MyPlugin] Time: Xms
"
`);
				done();
			});
		});
		it("should log to the console (none)", done => {
			const compiler = webpack({
				context: path.join(__dirname, "fixtures"),
				entry: "./a",
				output: {
					path: "/directory",
					filename: "bundle.js"
				},
				infrastructureLogging: {
					level: "none"
				},
				plugins: [new MyPlugin()]
			});
			compiler.outputFileSystem = createFsFromVolume(new Volume());
			compiler.run((err, stats) => {
				expect(capture.toString()).toMatchInlineSnapshot(`""`);
				done();
			});
		});
	});
});<|MERGE_RESOLUTION|>--- conflicted
+++ resolved
@@ -4,12 +4,7 @@
 
 const webpack = require("..");
 const Stats = require("../lib/Stats");
-<<<<<<< HEAD
-const WebpackOptionsDefaulter = require("../lib/WebpackOptionsDefaulter");
 const { createFsFromVolume, Volume } = require("memfs");
-=======
-const MemoryFs = require("memory-fs");
->>>>>>> f3d6bdd4
 const captureStdio = require("./helpers/captureStdio");
 
 describe("Compiler", () => {
