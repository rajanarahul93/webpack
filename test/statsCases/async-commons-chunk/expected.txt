Entrypoint main = main.js
chunk    {0} 0.js 21 bytes <{3}> ={1}= ={2}= [rendered] reused as split chunk (cache group: default)
    > [3] ./index.js 17:1-21:3
    > [3] ./index.js 2:1-5:3
    > ./a ./b [3] ./index.js 9:1-13:3
 [0] ./a.js 21 bytes {0} [built]
chunk    {1} 1.js 21 bytes <{3}> ={0}= [rendered]
    > ./a ./b [3] ./index.js 9:1-13:3
 [1] ./b.js 21 bytes {1} [built]
chunk    {2} 2.js 21 bytes <{3}> ={0}= [rendered]
    > [3] ./index.js 17:1-21:3
<<<<<<< HEAD
    [2] ./c.js 21 bytes {2} [built]
chunk    {3} main.js (main) 515 bytes >{0}< >{1}< >{2}< [entry] [rendered]
    > ./ main
    [3] ./index.js 515 bytes {3} [built]
=======
 [2] ./c.js 21 bytes {2} [built]
chunk    {3} main.js (main) 550 bytes >{0}< >{1}< >{2}< [entry] [rendered]
    > ./ main
 [3] ./index.js 550 bytes {3} [built]
>>>>>>> 55fb1da1
<|MERGE_RESOLUTION|>--- conflicted
+++ resolved
@@ -3,20 +3,13 @@
     > [3] ./index.js 17:1-21:3
     > [3] ./index.js 2:1-5:3
     > ./a ./b [3] ./index.js 9:1-13:3
- [0] ./a.js 21 bytes {0} [built]
+    [0] ./a.js 21 bytes {0} [built]
 chunk    {1} 1.js 21 bytes <{3}> ={0}= [rendered]
     > ./a ./b [3] ./index.js 9:1-13:3
- [1] ./b.js 21 bytes {1} [built]
+    [1] ./b.js 21 bytes {1} [built]
 chunk    {2} 2.js 21 bytes <{3}> ={0}= [rendered]
     > [3] ./index.js 17:1-21:3
-<<<<<<< HEAD
     [2] ./c.js 21 bytes {2} [built]
 chunk    {3} main.js (main) 515 bytes >{0}< >{1}< >{2}< [entry] [rendered]
     > ./ main
-    [3] ./index.js 515 bytes {3} [built]
-=======
- [2] ./c.js 21 bytes {2} [built]
-chunk    {3} main.js (main) 550 bytes >{0}< >{1}< >{2}< [entry] [rendered]
-    > ./ main
- [3] ./index.js 550 bytes {3} [built]
->>>>>>> 55fb1da1
+    [3] ./index.js 515 bytes {3} [built]