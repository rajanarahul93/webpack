--- conflicted
+++ resolved
@@ -375,7 +375,6 @@
 							settings[r.type] = r.value;
 						}
 					}
-<<<<<<< HEAD
 
 					let postLoaders, normalLoaders, preLoaders;
 
@@ -384,8 +383,13 @@
 							return callback(err);
 						}
 						const allLoaders = postLoaders;
-						for (const loader of loaders) allLoaders.push(loader);
-						for (const loader of normalLoaders) allLoaders.push(loader);
+						if (matchResource === undefined) {
+							for (const loader of loaders) allLoaders.push(loader);
+							for (const loader of normalLoaders) allLoaders.push(loader);
+						} else {
+							for (const loader of normalLoaders) allLoaders.push(loader);
+							for (const loader of loaders) allLoaders.push(loader);
+						}
 						for (const loader of preLoaders) allLoaders.push(loader);
 						const type = settings.type;
 						const resolveOptions = settings.resolve;
@@ -436,62 +440,6 @@
 						(err, result) => {
 							preLoaders = result;
 							continueCallback(err);
-=======
-					asyncLib.parallel(
-						[
-							this.resolveRequestArray.bind(
-								this,
-								contextInfo,
-								this.context,
-								useLoadersPost,
-								loaderResolver
-							),
-							this.resolveRequestArray.bind(
-								this,
-								contextInfo,
-								this.context,
-								useLoaders,
-								loaderResolver
-							),
-							this.resolveRequestArray.bind(
-								this,
-								contextInfo,
-								this.context,
-								useLoadersPre,
-								loaderResolver
-							)
-						],
-						(err, results) => {
-							if (err) return callback(err);
-							if (matchResource === undefined) {
-								loaders = results[0].concat(loaders, results[1], results[2]);
-							} else {
-								loaders = results[0].concat(results[1], loaders, results[2]);
-							}
-							process.nextTick(() => {
-								const type = settings.type;
-								const resolveOptions = settings.resolve;
-								callback(null, {
-									context: context,
-									request: loaders
-										.map(loaderToIdent)
-										.concat([resource])
-										.join("!"),
-									dependencies: data.dependencies,
-									userRequest,
-									rawRequest: request,
-									loaders,
-									resource,
-									matchResource,
-									resourceResolveData,
-									settings,
-									type,
-									parser: this.getParser(type, settings.parser),
-									generator: this.getGenerator(type, settings.generator),
-									resolveOptions
-								});
-							});
->>>>>>> 569dd6a2
 						}
 					);
 				});
