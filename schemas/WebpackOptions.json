{
  "definitions": {
    "Amd": {
      "description": "Set the value of `require.amd` and `define.amd`. Or disable AMD support.",
      "anyOf": [
        {
          "description": "You can pass `false` to disable AMD support.",
          "enum": [false]
        },
        {
          "description": "You can pass an object to set the value of `require.amd` and `define.amd`.",
          "type": "object"
        }
      ]
    },
    "AssetFilterItemTypes": {
      "description": "Filtering value, regexp or function.",
      "cli": {
        "helper": true
      },
      "anyOf": [
        {
          "instanceof": "RegExp",
          "tsType": "RegExp"
        },
        {
          "type": "string",
          "absolutePath": false
        },
        {
          "instanceof": "Function",
          "tsType": "((name: string, asset: import('../lib/stats/DefaultStatsFactoryPlugin').StatsAsset) => boolean)"
        }
      ]
    },
    "AssetFilterTypes": {
      "description": "Filtering modules.",
      "cli": {
        "helper": true
      },
      "anyOf": [
        {
          "type": "array",
          "items": {
            "description": "Rule to filter.",
            "cli": {
              "helper": true
            },
            "oneOf": [
              {
                "$ref": "#/definitions/AssetFilterItemTypes"
              }
            ]
          }
        },
        {
          "$ref": "#/definitions/AssetFilterItemTypes"
        }
      ]
    },
    "AssetGeneratorDataUrl": {
      "description": "The options for data url generator.",
      "anyOf": [
        {
          "$ref": "#/definitions/AssetGeneratorDataUrlOptions"
        },
        {
          "$ref": "#/definitions/AssetGeneratorDataUrlFunction"
        }
      ]
    },
    "AssetGeneratorDataUrlFunction": {
      "description": "Function that executes for module and should return an DataUrl string.",
      "instanceof": "Function",
      "tsType": "((source: string | Buffer, context: { filename: string, module: import('../lib/Module') }) => string)"
    },
    "AssetGeneratorDataUrlOptions": {
      "description": "Options object for data url generation.",
      "type": "object",
      "additionalProperties": false,
      "properties": {
        "encoding": {
          "description": "Asset encoding (defaults to base64).",
          "enum": [false, "base64"]
        },
        "mimetype": {
          "description": "Asset mimetype (getting from file extension by default).",
          "type": "string"
        }
      }
    },
    "AssetGeneratorOptions": {
      "description": "Generator options for asset modules.",
      "type": "object",
      "implements": [
        "#/definitions/AssetInlineGeneratorOptions",
        "#/definitions/AssetResourceGeneratorOptions"
      ],
      "additionalProperties": false,
      "properties": {
        "dataUrl": {
          "$ref": "#/definitions/AssetGeneratorDataUrl"
        },
        "emit": {
          "description": "Emit an output asset from this asset module. This can be set to 'false' to omit emitting e. g. for SSR.",
          "type": "boolean"
        },
        "filename": {
          "$ref": "#/definitions/FilenameTemplate"
        },
        "publicPath": {
          "$ref": "#/definitions/RawPublicPath"
        }
      }
    },
    "AssetInlineGeneratorOptions": {
      "description": "Generator options for asset/inline modules.",
      "type": "object",
      "additionalProperties": false,
      "properties": {
        "dataUrl": {
          "$ref": "#/definitions/AssetGeneratorDataUrl"
        }
      }
    },
    "AssetModuleFilename": {
      "description": "The filename of asset modules as relative path inside the 'output.path' directory.",
      "anyOf": [
        {
          "type": "string",
          "absolutePath": false
        },
        {
          "instanceof": "Function",
          "tsType": "((pathData: import(\"../lib/Compilation\").PathData, assetInfo?: import(\"../lib/Compilation\").AssetInfo) => string)"
        }
      ]
    },
    "AssetParserDataUrlFunction": {
      "description": "Function that executes for module and should return whenever asset should be inlined as DataUrl.",
      "instanceof": "Function",
      "tsType": "((source: string | Buffer, context: { filename: string, module: import('../lib/Module') }) => boolean)"
    },
    "AssetParserDataUrlOptions": {
      "description": "Options object for DataUrl condition.",
      "type": "object",
      "additionalProperties": false,
      "properties": {
        "maxSize": {
          "description": "Maximum size of asset that should be inline as modules. Default: 8kb.",
          "type": "number"
        }
      }
    },
    "AssetParserOptions": {
      "description": "Parser options for asset modules.",
      "type": "object",
      "additionalProperties": false,
      "properties": {
        "dataUrlCondition": {
          "description": "The condition for inlining the asset as DataUrl.",
          "anyOf": [
            {
              "$ref": "#/definitions/AssetParserDataUrlOptions"
            },
            {
              "$ref": "#/definitions/AssetParserDataUrlFunction"
            }
          ]
        }
      }
    },
    "AssetResourceGeneratorOptions": {
      "description": "Generator options for asset/resource modules.",
      "type": "object",
      "additionalProperties": false,
      "properties": {
        "emit": {
          "description": "Emit an output asset from this asset module. This can be set to 'false' to omit emitting e. g. for SSR.",
          "type": "boolean"
        },
        "filename": {
          "$ref": "#/definitions/FilenameTemplate"
        },
        "publicPath": {
          "$ref": "#/definitions/RawPublicPath"
        }
      }
    },
    "AuxiliaryComment": {
      "description": "Add a comment in the UMD wrapper.",
      "anyOf": [
        {
          "description": "Append the same comment above each import style.",
          "type": "string"
        },
        {
          "$ref": "#/definitions/LibraryCustomUmdCommentObject"
        }
      ]
    },
    "Bail": {
      "description": "Report the first error as a hard error instead of tolerating it.",
      "type": "boolean"
    },
    "CacheOptions": {
      "description": "Cache generated modules and chunks to improve performance for multiple incremental builds.",
      "anyOf": [
        {
          "description": "Enable in memory caching.",
          "enum": [true]
        },
        {
          "$ref": "#/definitions/CacheOptionsNormalized"
        }
      ]
    },
    "CacheOptionsNormalized": {
      "description": "Cache generated modules and chunks to improve performance for multiple incremental builds.",
      "anyOf": [
        {
          "description": "Disable caching.",
          "enum": [false]
        },
        {
          "$ref": "#/definitions/MemoryCacheOptions"
        },
        {
          "$ref": "#/definitions/FileCacheOptions"
        }
      ]
    },
    "Charset": {
      "description": "Add charset attribute for script tag.",
      "type": "boolean"
    },
    "ChunkFilename": {
      "description": "Specifies the filename template of output files of non-initial chunks on disk. You must **not** specify an absolute path here, but the path may contain folders separated by '/'! The specified path is joined with the value of the 'output.path' option to determine the location on disk.",
      "oneOf": [
        {
          "$ref": "#/definitions/FilenameTemplate"
        }
      ]
    },
    "ChunkFormat": {
      "description": "The format of chunks (formats included by default are 'array-push' (web/WebWorker), 'commonjs' (node.js), 'module' (ESM), but others might be added by plugins).",
      "anyOf": [
        {
          "enum": ["array-push", "commonjs", "module", false]
        },
        {
          "type": "string"
        }
      ]
    },
    "ChunkLoadTimeout": {
      "description": "Number of milliseconds before chunk request expires.",
      "type": "number"
    },
    "ChunkLoading": {
      "description": "The method of loading chunks (methods included by default are 'jsonp' (web), 'import' (ESM), 'importScripts' (WebWorker), 'require' (sync node.js), 'async-node' (async node.js), but others might be added by plugins).",
      "anyOf": [
        {
          "enum": [false]
        },
        {
          "$ref": "#/definitions/ChunkLoadingType"
        }
      ]
    },
    "ChunkLoadingGlobal": {
      "description": "The global variable used by webpack for loading of chunks.",
      "type": "string"
    },
    "ChunkLoadingType": {
      "description": "The method of loading chunks (methods included by default are 'jsonp' (web), 'import' (ESM), 'importScripts' (WebWorker), 'require' (sync node.js), 'async-node' (async node.js), but others might be added by plugins).",
      "anyOf": [
        {
          "enum": ["jsonp", "import-scripts", "require", "async-node", "import"]
        },
        {
          "type": "string"
        }
      ]
    },
    "Clean": {
      "description": "Clean the output directory before emit.",
      "anyOf": [
        {
          "type": "boolean"
        },
        {
          "$ref": "#/definitions/CleanOptions"
        }
      ]
    },
    "CleanOptions": {
      "description": "Advanced options for cleaning assets.",
      "type": "object",
      "additionalProperties": false,
      "properties": {
        "dry": {
          "description": "Log the assets that should be removed instead of deleting them.",
          "type": "boolean"
        },
        "keep": {
          "description": "Keep these assets.",
          "anyOf": [
            {
              "instanceof": "RegExp",
              "tsType": "RegExp"
            },
            {
              "type": "string",
              "absolutePath": false
            },
            {
              "instanceof": "Function",
              "tsType": "((filename: string) => boolean)"
            }
          ]
        }
      }
    },
    "CompareBeforeEmit": {
      "description": "Check if to be emitted file already exists and have the same content before writing to output filesystem.",
      "type": "boolean"
    },
    "Context": {
      "description": "The base directory (absolute path!) for resolving the `entry` option. If `output.pathinfo` is set, the included pathinfo is shortened to this directory.",
      "type": "string",
      "absolutePath": true
    },
    "CrossOriginLoading": {
      "description": "This option enables cross-origin loading of chunks.",
      "enum": [false, "anonymous", "use-credentials"]
    },
    "Dependencies": {
      "description": "References to other configurations to depend on.",
      "type": "array",
      "items": {
        "description": "References to another configuration to depend on.",
        "type": "string"
      }
    },
    "DevServer": {
      "description": "Options for the webpack-dev-server.",
      "type": "object"
    },
    "DevTool": {
      "description": "A developer tool to enhance debugging (false | eval | [inline-|hidden-|eval-][nosources-][cheap-[module-]]source-map).",
      "anyOf": [
        {
          "enum": [false, "eval"]
        },
        {
          "type": "string",
          "pattern": "^(inline-|hidden-|eval-)?(nosources-)?(cheap-(module-)?)?source-map$"
        }
      ]
    },
    "DevtoolFallbackModuleFilenameTemplate": {
      "description": "Similar to `output.devtoolModuleFilenameTemplate`, but used in the case of duplicate module identifiers.",
      "anyOf": [
        {
          "type": "string"
        },
        {
          "instanceof": "Function",
          "tsType": "Function"
        }
      ]
    },
    "DevtoolModuleFilenameTemplate": {
      "description": "Filename template string of function for the sources array in a generated SourceMap.",
      "anyOf": [
        {
          "type": "string"
        },
        {
          "instanceof": "Function",
          "tsType": "Function"
        }
      ]
    },
    "DevtoolNamespace": {
      "description": "Module namespace to use when interpolating filename template string for the sources array in a generated SourceMap. Defaults to `output.library` if not set. It's useful for avoiding runtime collisions in sourcemaps from multiple webpack projects built as libraries.",
      "type": "string"
    },
    "EmptyGeneratorOptions": {
      "description": "No generator options are supported for this module type.",
      "type": "object",
      "additionalProperties": false
    },
    "EmptyParserOptions": {
      "description": "No parser options are supported for this module type.",
      "type": "object",
      "additionalProperties": false
    },
    "EnabledChunkLoadingTypes": {
      "description": "List of chunk loading types enabled for use by entry points.",
      "type": "array",
      "items": {
        "$ref": "#/definitions/ChunkLoadingType"
      }
    },
    "EnabledLibraryTypes": {
      "description": "List of library types enabled for use by entry points.",
      "type": "array",
      "items": {
        "$ref": "#/definitions/LibraryType"
      }
    },
    "EnabledWasmLoadingTypes": {
      "description": "List of wasm loading types enabled for use by entry points.",
      "type": "array",
      "items": {
        "$ref": "#/definitions/WasmLoadingType"
      }
    },
    "Entry": {
      "description": "The entry point(s) of the compilation.",
      "anyOf": [
        {
          "$ref": "#/definitions/EntryDynamic"
        },
        {
          "$ref": "#/definitions/EntryStatic"
        }
      ]
    },
    "EntryDescription": {
      "description": "An object with entry point description.",
      "type": "object",
      "additionalProperties": false,
      "properties": {
        "chunkLoading": {
          "$ref": "#/definitions/ChunkLoading"
        },
        "dependOn": {
          "description": "The entrypoints that the current entrypoint depend on. They must be loaded when this entrypoint is loaded.",
          "anyOf": [
            {
              "description": "The entrypoints that the current entrypoint depend on. They must be loaded when this entrypoint is loaded.",
              "type": "array",
              "items": {
                "description": "An entrypoint that the current entrypoint depend on. It must be loaded when this entrypoint is loaded.",
                "type": "string",
                "minLength": 1
              },
              "minItems": 1,
              "uniqueItems": true
            },
            {
              "description": "An entrypoint that the current entrypoint depend on. It must be loaded when this entrypoint is loaded.",
              "type": "string",
              "minLength": 1
            }
          ]
        },
        "filename": {
          "$ref": "#/definitions/EntryFilename"
        },
        "import": {
          "$ref": "#/definitions/EntryItem"
        },
        "layer": {
          "$ref": "#/definitions/Layer"
        },
        "library": {
          "$ref": "#/definitions/LibraryOptions"
        },
        "publicPath": {
          "$ref": "#/definitions/PublicPath"
        },
        "runtime": {
          "$ref": "#/definitions/EntryRuntime"
        },
        "wasmLoading": {
          "$ref": "#/definitions/WasmLoading"
        }
      },
      "required": ["import"]
    },
    "EntryDescriptionNormalized": {
      "description": "An object with entry point description.",
      "type": "object",
      "additionalProperties": false,
      "properties": {
        "chunkLoading": {
          "$ref": "#/definitions/ChunkLoading"
        },
        "dependOn": {
          "description": "The entrypoints that the current entrypoint depend on. They must be loaded when this entrypoint is loaded.",
          "type": "array",
          "items": {
            "description": "An entrypoint that the current entrypoint depend on. It must be loaded when this entrypoint is loaded.",
            "type": "string",
            "minLength": 1
          },
          "minItems": 1,
          "uniqueItems": true
        },
        "filename": {
          "$ref": "#/definitions/Filename"
        },
        "import": {
          "description": "Module(s) that are loaded upon startup. The last one is exported.",
          "type": "array",
          "items": {
            "description": "Module that is loaded upon startup. Only the last one is exported.",
            "type": "string",
            "minLength": 1
          },
          "minItems": 1,
          "uniqueItems": true
        },
        "layer": {
          "$ref": "#/definitions/Layer"
        },
        "library": {
          "$ref": "#/definitions/LibraryOptions"
        },
        "publicPath": {
          "$ref": "#/definitions/PublicPath"
        },
        "runtime": {
          "$ref": "#/definitions/EntryRuntime"
        },
        "wasmLoading": {
          "$ref": "#/definitions/WasmLoading"
        }
      }
    },
    "EntryDynamic": {
      "description": "A Function returning an entry object, an entry string, an entry array or a promise to these things.",
      "instanceof": "Function",
      "tsType": "(() => EntryStatic | Promise<EntryStatic>)"
    },
    "EntryDynamicNormalized": {
      "description": "A Function returning a Promise resolving to a normalized entry.",
      "instanceof": "Function",
      "tsType": "(() => Promise<EntryStaticNormalized>)"
    },
    "EntryFilename": {
      "description": "Specifies the filename of the output file on disk. You must **not** specify an absolute path here, but the path may contain folders separated by '/'! The specified path is joined with the value of the 'output.path' option to determine the location on disk.",
      "oneOf": [
        {
          "$ref": "#/definitions/FilenameTemplate"
        }
      ]
    },
    "EntryItem": {
      "description": "Module(s) that are loaded upon startup.",
      "anyOf": [
        {
          "description": "All modules are loaded upon startup. The last one is exported.",
          "type": "array",
          "items": {
            "description": "A module that is loaded upon startup. Only the last one is exported.",
            "type": "string",
            "minLength": 1
          },
          "minItems": 1,
          "uniqueItems": true
        },
        {
          "description": "The string is resolved to a module which is loaded upon startup.",
          "type": "string",
          "minLength": 1
        }
      ]
    },
    "EntryNormalized": {
      "description": "The entry point(s) of the compilation.",
      "anyOf": [
        {
          "$ref": "#/definitions/EntryDynamicNormalized"
        },
        {
          "$ref": "#/definitions/EntryStaticNormalized"
        }
      ]
    },
    "EntryObject": {
      "description": "Multiple entry bundles are created. The key is the entry name. The value can be a string, an array or an entry description object.",
      "type": "object",
      "additionalProperties": {
        "description": "An entry point with name.",
        "anyOf": [
          {
            "$ref": "#/definitions/EntryItem"
          },
          {
            "$ref": "#/definitions/EntryDescription"
          }
        ]
      }
    },
    "EntryRuntime": {
      "description": "The name of the runtime chunk. If set a runtime chunk with this name is created or an existing entrypoint is used as runtime.",
      "anyOf": [
        {
          "enum": [false]
        },
        {
          "type": "string",
          "minLength": 1
        }
      ]
    },
    "EntryStatic": {
      "description": "A static entry description.",
      "anyOf": [
        {
          "$ref": "#/definitions/EntryObject"
        },
        {
          "$ref": "#/definitions/EntryUnnamed"
        }
      ]
    },
    "EntryStaticNormalized": {
      "description": "Multiple entry bundles are created. The key is the entry name. The value is an entry description object.",
      "type": "object",
      "additionalProperties": {
        "description": "An object with entry point description.",
        "oneOf": [
          {
            "$ref": "#/definitions/EntryDescriptionNormalized"
          }
        ]
      }
    },
    "EntryUnnamed": {
      "description": "An entry point without name.",
      "oneOf": [
        {
          "$ref": "#/definitions/EntryItem"
        }
      ]
    },
    "Environment": {
      "description": "The abilities of the environment where the webpack generated code should run.",
      "type": "object",
      "additionalProperties": false,
      "properties": {
        "arrowFunction": {
          "description": "The environment supports arrow functions ('() => { ... }').",
          "type": "boolean"
        },
        "bigIntLiteral": {
          "description": "The environment supports BigInt as literal (123n).",
          "type": "boolean"
        },
        "const": {
          "description": "The environment supports const and let for variable declarations.",
          "type": "boolean"
        },
        "destructuring": {
          "description": "The environment supports destructuring ('{ a, b } = obj').",
          "type": "boolean"
        },
        "dynamicImport": {
          "description": "The environment supports an async import() function to import EcmaScript modules.",
          "type": "boolean"
        },
        "forOf": {
          "description": "The environment supports 'for of' iteration ('for (const x of array) { ... }').",
          "type": "boolean"
        },
        "module": {
          "description": "The environment supports EcmaScript Module syntax to import EcmaScript modules (import ... from '...').",
          "type": "boolean"
        }
      }
    },
    "Experiments": {
      "description": "Enables/Disables experiments (experimental features with relax SemVer compatibility).",
      "type": "object",
      "implements": ["#/definitions/ExperimentsCommon"],
      "additionalProperties": false,
      "properties": {
        "asset": {
          "description": "Allow module type 'asset' to generate assets.",
          "type": "boolean"
        },
        "asyncWebAssembly": {
          "description": "Support WebAssembly as asynchronous EcmaScript Module.",
          "type": "boolean"
        },
        "buildHttp": {
          "description": "Build http(s): urls using a lockfile and resource content cache.",
          "anyOf": [
            {
              "$ref": "#/definitions/HttpUriAllowedUris"
            },
            {
              "$ref": "#/definitions/HttpUriOptions"
            }
          ]
        },
        "cacheUnaffected": {
          "description": "Enable additional in memory caching of modules that are unchanged and reference only unchanged modules.",
          "type": "boolean"
        },
        "futureDefaults": {
          "description": "Apply defaults of next major version.",
          "type": "boolean"
        },
        "layers": {
          "description": "Enable module and chunk layers.",
          "type": "boolean"
        },
        "lazyCompilation": {
          "description": "Compile entrypoints and import()s only when they are accessed.",
          "anyOf": [
            {
              "type": "boolean"
            },
            {
              "$ref": "#/definitions/LazyCompilationOptions"
<<<<<<< HEAD
=======
            }
          ]
        },
        "outputModule": {
          "description": "Allow output javascript files as module source type.",
          "type": "boolean"
        },
        "syncWebAssembly": {
          "description": "Support WebAssembly as synchronous EcmaScript Module (outdated).",
          "type": "boolean"
        },
        "topLevelAwait": {
          "description": "Allow using top-level-await in EcmaScript Modules.",
          "type": "boolean"
        }
      }
    },
    "ExperimentsCommon": {
      "description": "Enables/Disables experiments (experimental features with relax SemVer compatibility).",
      "type": "object",
      "additionalProperties": false,
      "properties": {
        "asset": {
          "description": "Allow module type 'asset' to generate assets.",
          "type": "boolean"
        },
        "asyncWebAssembly": {
          "description": "Support WebAssembly as asynchronous EcmaScript Module.",
          "type": "boolean"
        },
        "cacheUnaffected": {
          "description": "Enable additional in memory caching of modules that are unchanged and reference only unchanged modules.",
          "type": "boolean"
        },
        "futureDefaults": {
          "description": "Apply defaults of next major version.",
          "type": "boolean"
        },
        "layers": {
          "description": "Enable module and chunk layers.",
          "type": "boolean"
        },
        "outputModule": {
          "description": "Allow output javascript files as module source type.",
          "type": "boolean"
        },
        "syncWebAssembly": {
          "description": "Support WebAssembly as synchronous EcmaScript Module (outdated).",
          "type": "boolean"
        },
        "topLevelAwait": {
          "description": "Allow using top-level-await in EcmaScript Modules.",
          "type": "boolean"
        }
      }
    },
    "ExperimentsNormalized": {
      "description": "Enables/Disables experiments (experimental features with relax SemVer compatibility).",
      "type": "object",
      "implements": ["#/definitions/ExperimentsCommon"],
      "additionalProperties": false,
      "properties": {
        "asset": {
          "description": "Allow module type 'asset' to generate assets.",
          "type": "boolean"
        },
        "asyncWebAssembly": {
          "description": "Support WebAssembly as asynchronous EcmaScript Module.",
          "type": "boolean"
        },
        "buildHttp": {
          "description": "Build http(s): urls using a lockfile and resource content cache.",
          "oneOf": [
            {
              "$ref": "#/definitions/HttpUriOptions"
            }
          ]
        },
        "cacheUnaffected": {
          "description": "Enable additional in memory caching of modules that are unchanged and reference only unchanged modules.",
          "type": "boolean"
        },
        "futureDefaults": {
          "description": "Apply defaults of next major version.",
          "type": "boolean"
        },
        "layers": {
          "description": "Enable module and chunk layers.",
          "type": "boolean"
        },
        "lazyCompilation": {
          "description": "Compile entrypoints and import()s only when they are accessed.",
          "oneOf": [
            {
              "$ref": "#/definitions/LazyCompilationOptions"
>>>>>>> b865ecb2
            }
          ]
        },
        "outputModule": {
          "description": "Allow output javascript files as module source type.",
          "type": "boolean"
        },
        "syncWebAssembly": {
          "description": "Support WebAssembly as synchronous EcmaScript Module (outdated).",
          "type": "boolean"
        },
        "topLevelAwait": {
          "description": "Allow using top-level-await in EcmaScript Modules.",
          "type": "boolean"
        }
      }
    },
    "ExternalItem": {
      "description": "Specify dependency that shouldn't be resolved by webpack, but should become dependencies of the resulting bundle. The kind of the dependency depends on `output.libraryTarget`.",
      "anyOf": [
        {
          "description": "Every matched dependency becomes external.",
          "instanceof": "RegExp",
          "tsType": "RegExp"
        },
        {
          "description": "An exact matched dependency becomes external. The same string is used as external dependency.",
          "type": "string"
        },
        {
          "description": "If an dependency matches exactly a property of the object, the property value is used as dependency.",
          "type": "object",
          "additionalProperties": {
            "$ref": "#/definitions/ExternalItemValue"
          },
          "properties": {
            "byLayer": {
              "description": "Specify externals depending on the layer.",
              "anyOf": [
                {
                  "type": "object",
                  "additionalProperties": {
                    "$ref": "#/definitions/ExternalItem"
                  }
                },
                {
                  "instanceof": "Function",
                  "tsType": "((layer: string | null) => ExternalItem)"
                }
              ]
            }
          }
        },
        {
          "description": "The function is called on each dependency (`function(context, request, callback(err, result))`).",
          "instanceof": "Function",
          "tsType": "(((data: ExternalItemFunctionData, callback: (err?: Error, result?: ExternalItemValue) => void) => void) | ((data: ExternalItemFunctionData) => Promise<ExternalItemValue>))"
        }
      ]
    },
    "ExternalItemFunctionData": {
      "description": "Data object passed as argument when a function is set for 'externals'.",
      "type": "object",
      "additionalProperties": false,
      "properties": {
        "context": {
          "description": "The directory in which the request is placed.",
          "type": "string"
        },
        "contextInfo": {
          "description": "Contextual information.",
          "type": "object",
          "tsType": "import('../lib/ModuleFactory').ModuleFactoryCreateDataContextInfo"
        },
        "dependencyType": {
          "description": "The category of the referencing dependencies.",
          "type": "string"
        },
        "getResolve": {
          "description": "Get a resolve function with the current resolver options.",
          "instanceof": "Function",
          "tsType": "((options?: ResolveOptions) => ((context: string, request: string, callback: (err?: Error, result?: string) => void) => void) | ((context: string, request: string) => Promise<string>))"
        },
        "request": {
          "description": "The request as written by the user in the require/import expression/statement.",
          "type": "string"
        }
      }
    },
    "ExternalItemValue": {
      "description": "The dependency used for the external.",
      "anyOf": [
        {
          "type": "array",
          "items": {
            "description": "A part of the target of the external.",
            "type": "string",
            "minLength": 1
          }
        },
        {
          "description": "`true`: The dependency name is used as target of the external.",
          "type": "boolean"
        },
        {
          "description": "The target of the external.",
          "type": "string"
        },
        {
          "type": "object"
        }
      ]
    },
    "Externals": {
      "description": "Specify dependencies that shouldn't be resolved by webpack, but should become dependencies of the resulting bundle. The kind of the dependency depends on `output.libraryTarget`.",
      "anyOf": [
        {
          "type": "array",
          "items": {
            "$ref": "#/definitions/ExternalItem"
          }
        },
        {
          "$ref": "#/definitions/ExternalItem"
        }
      ]
    },
    "ExternalsPresets": {
      "description": "Enable presets of externals for specific targets.",
      "type": "object",
      "additionalProperties": false,
      "properties": {
        "electron": {
          "description": "Treat common electron built-in modules in main and preload context like 'electron', 'ipc' or 'shell' as external and load them via require() when used.",
          "type": "boolean"
        },
        "electronMain": {
          "description": "Treat electron built-in modules in the main context like 'app', 'ipc-main' or 'shell' as external and load them via require() when used.",
          "type": "boolean"
        },
        "electronPreload": {
          "description": "Treat electron built-in modules in the preload context like 'web-frame', 'ipc-renderer' or 'shell' as external and load them via require() when used.",
          "type": "boolean"
        },
        "electronRenderer": {
          "description": "Treat electron built-in modules in the renderer context like 'web-frame', 'ipc-renderer' or 'shell' as external and load them via require() when used.",
          "type": "boolean"
        },
        "node": {
          "description": "Treat node.js built-in modules like fs, path or vm as external and load them via require() when used.",
          "type": "boolean"
        },
        "nwjs": {
          "description": "Treat NW.js legacy nw.gui module as external and load it via require() when used.",
          "type": "boolean"
        },
        "web": {
          "description": "Treat references to 'http(s)://...' and 'std:...' as external and load them via import when used (Note that this changes execution order as externals are executed before any other code in the chunk).",
          "type": "boolean"
        },
        "webAsync": {
          "description": "Treat references to 'http(s)://...' and 'std:...' as external and load them via async import() when used (Note that this external type is an async module, which has various effects on the execution).",
          "type": "boolean"
        }
      }
    },
    "ExternalsType": {
      "description": "Specifies the default type of externals ('amd*', 'umd*', 'system' and 'jsonp' depend on output.libraryTarget set to the same value).",
      "enum": [
        "var",
        "module",
        "assign",
        "this",
        "window",
        "self",
        "global",
        "commonjs",
        "commonjs2",
        "commonjs-module",
        "amd",
        "amd-require",
        "umd",
        "umd2",
        "jsonp",
        "system",
        "promise",
        "import",
        "script",
        "node-commonjs"
      ]
    },
    "FileCacheOptions": {
      "description": "Options object for persistent file-based caching.",
      "type": "object",
      "additionalProperties": false,
      "properties": {
        "allowCollectingMemory": {
          "description": "Allows to collect unused memory allocated during deserialization. This requires copying data into smaller buffers and has a performance cost.",
          "type": "boolean"
        },
        "buildDependencies": {
          "description": "Dependencies the build depends on (in multiple categories, default categories: 'defaultWebpack').",
          "type": "object",
          "additionalProperties": {
            "description": "List of dependencies the build depends on.",
            "type": "array",
            "items": {
              "description": "Request to a dependency (resolved as directory relative to the context directory).",
              "type": "string",
              "minLength": 1
            }
          }
        },
        "cacheDirectory": {
          "description": "Base directory for the cache (defaults to node_modules/.cache/webpack).",
          "type": "string",
          "absolutePath": true
        },
        "cacheLocation": {
          "description": "Locations for the cache (defaults to cacheDirectory / name).",
          "type": "string",
          "absolutePath": true
        },
        "compression": {
          "description": "Compression type used for the cache files.",
          "enum": [false, "gzip", "brotli"]
        },
        "hashAlgorithm": {
          "description": "Algorithm used for generation the hash (see node.js crypto package).",
          "type": "string"
        },
        "idleTimeout": {
          "description": "Time in ms after which idle period the cache storing should happen.",
          "type": "number",
          "minimum": 0
        },
        "idleTimeoutAfterLargeChanges": {
          "description": "Time in ms after which idle period the cache storing should happen when larger changes has been detected (cumulative build time > 2 x avg cache store time).",
          "type": "number",
          "minimum": 0
        },
        "idleTimeoutForInitialStore": {
          "description": "Time in ms after which idle period the initial cache storing should happen.",
          "type": "number",
          "minimum": 0
        },
        "immutablePaths": {
          "description": "List of paths that are managed by a package manager and contain a version or hash in its path so all files are immutable.",
          "type": "array",
          "items": {
            "description": "List of paths that are managed by a package manager and contain a version or hash in its path so all files are immutable.",
            "anyOf": [
              {
                "description": "A RegExp matching a immutable directory (usually a package manager cache directory, including the tailing slash)",
                "instanceof": "RegExp",
                "tsType": "RegExp"
              },
              {
                "description": "A path to a immutable directory (usually a package manager cache directory).",
                "type": "string",
                "absolutePath": true,
                "minLength": 1
              }
            ]
          }
        },
        "managedPaths": {
          "description": "List of paths that are managed by a package manager and can be trusted to not be modified otherwise.",
          "type": "array",
          "items": {
            "description": "List of paths that are managed by a package manager and can be trusted to not be modified otherwise.",
            "anyOf": [
              {
                "description": "A RegExp matching a managed directory (usually a node_modules directory, including the tailing slash)",
                "instanceof": "RegExp",
                "tsType": "RegExp"
              },
              {
                "description": "A path to a managed directory (usually a node_modules directory).",
                "type": "string",
                "absolutePath": true,
                "minLength": 1
              }
            ]
          }
        },
        "maxAge": {
          "description": "Time for which unused cache entries stay in the filesystem cache at minimum (in milliseconds).",
          "type": "number",
          "minimum": 0
        },
        "maxMemoryGenerations": {
          "description": "Number of generations unused cache entries stay in memory cache at minimum (0 = no memory cache used, 1 = may be removed after unused for a single compilation, ..., Infinity: kept forever). Cache entries will be deserialized from disk when removed from memory cache.",
          "type": "number",
          "minimum": 0
        },
        "memoryCacheUnaffected": {
          "description": "Additionally cache computation of modules that are unchanged and reference only unchanged modules in memory.",
          "type": "boolean"
        },
        "name": {
          "description": "Name for the cache. Different names will lead to different coexisting caches.",
          "type": "string"
        },
        "profile": {
          "description": "Track and log detailed timing information for individual cache items.",
          "type": "boolean"
        },
        "store": {
          "description": "When to store data to the filesystem. (pack: Store data when compiler is idle in a single file).",
          "enum": ["pack"]
        },
        "type": {
          "description": "Filesystem caching.",
          "enum": ["filesystem"]
        },
        "version": {
          "description": "Version of the cache data. Different versions won't allow to reuse the cache and override existing content. Update the version when config changed in a way which doesn't allow to reuse cache. This will invalidate the cache.",
          "type": "string"
        }
      },
      "required": ["type"]
    },
    "Filename": {
      "description": "Specifies the filename of output files on disk. You must **not** specify an absolute path here, but the path may contain folders separated by '/'! The specified path is joined with the value of the 'output.path' option to determine the location on disk.",
      "oneOf": [
        {
          "$ref": "#/definitions/FilenameTemplate"
        }
      ]
    },
    "FilenameTemplate": {
      "description": "Specifies the filename template of output files on disk. You must **not** specify an absolute path here, but the path may contain folders separated by '/'! The specified path is joined with the value of the 'output.path' option to determine the location on disk.",
      "anyOf": [
        {
          "type": "string",
          "absolutePath": false,
          "minLength": 1
        },
        {
          "instanceof": "Function",
          "tsType": "((pathData: import(\"../lib/Compilation\").PathData, assetInfo?: import(\"../lib/Compilation\").AssetInfo) => string)"
        }
      ]
    },
    "FilterItemTypes": {
      "description": "Filtering value, regexp or function.",
      "cli": {
        "helper": true
      },
      "anyOf": [
        {
          "instanceof": "RegExp",
          "tsType": "RegExp"
        },
        {
          "type": "string",
          "absolutePath": false
        },
        {
          "instanceof": "Function",
          "tsType": "((value: string) => boolean)"
        }
      ]
    },
    "FilterTypes": {
      "description": "Filtering values.",
      "cli": {
        "helper": true
      },
      "anyOf": [
        {
          "type": "array",
          "items": {
            "description": "Rule to filter.",
            "cli": {
              "helper": true
            },
            "oneOf": [
              {
                "$ref": "#/definitions/FilterItemTypes"
              }
            ]
          }
        },
        {
          "$ref": "#/definitions/FilterItemTypes"
        }
      ]
    },
    "GeneratorOptionsByModuleType": {
      "description": "Specify options for each generator.",
      "type": "object",
      "additionalProperties": {
        "description": "Options for generating.",
        "type": "object",
        "additionalProperties": true
      },
      "properties": {
        "asset": {
          "$ref": "#/definitions/AssetGeneratorOptions"
        },
        "asset/inline": {
          "$ref": "#/definitions/AssetInlineGeneratorOptions"
        },
        "asset/resource": {
          "$ref": "#/definitions/AssetResourceGeneratorOptions"
        },
        "javascript": {
          "$ref": "#/definitions/EmptyGeneratorOptions"
        },
        "javascript/auto": {
          "$ref": "#/definitions/EmptyGeneratorOptions"
        },
        "javascript/dynamic": {
          "$ref": "#/definitions/EmptyGeneratorOptions"
        },
        "javascript/esm": {
          "$ref": "#/definitions/EmptyGeneratorOptions"
        }
      }
    },
    "GlobalObject": {
      "description": "An expression which is used to address the global object/scope in runtime code.",
      "type": "string",
      "minLength": 1
    },
    "HashDigest": {
      "description": "Digest type used for the hash.",
      "type": "string"
    },
    "HashDigestLength": {
      "description": "Number of chars which are used for the hash.",
      "type": "number",
      "minimum": 1
    },
    "HashFunction": {
      "description": "Algorithm used for generation the hash (see node.js crypto package).",
      "anyOf": [
        {
          "type": "string",
          "minLength": 1
        },
        {
          "instanceof": "Function",
          "tsType": "typeof import('../lib/util/Hash')"
        }
      ]
    },
    "HashSalt": {
      "description": "Any string which is added to the hash to salt it.",
      "type": "string",
      "minLength": 1
    },
    "HotUpdateChunkFilename": {
      "description": "The filename of the Hot Update Chunks. They are inside the output.path directory.",
      "type": "string",
      "absolutePath": false
    },
    "HotUpdateGlobal": {
      "description": "The global variable used by webpack for loading of hot update chunks.",
      "type": "string"
    },
    "HotUpdateMainFilename": {
      "description": "The filename of the Hot Update Main File. It is inside the 'output.path' directory.",
      "type": "string",
      "absolutePath": false
    },
    "HttpUriAllowedUris": {
      "description": "List of allowed URIs for building http resources.",
      "cli": {
        "exclude": true
      },
      "oneOf": [
        {
          "$ref": "#/definitions/HttpUriOptionsAllowedUris"
        }
      ]
    },
    "HttpUriOptions": {
      "description": "Options for building http resources.",
      "type": "object",
      "additionalProperties": false,
      "properties": {
        "allowedUris": {
          "$ref": "#/definitions/HttpUriOptionsAllowedUris"
        },
        "cacheLocation": {
          "description": "Location where resource content is stored for lockfile entries. It's also possible to disable storing by passing false.",
          "anyOf": [
            {
              "enum": [false]
            },
            {
              "type": "string",
              "absolutePath": true
            }
          ]
        },
        "frozen": {
          "description": "When set, anything that would lead to a modification of the lockfile or any resource content, will result in an error.",
          "type": "boolean"
        },
        "lockfileLocation": {
          "description": "Location of the lockfile.",
          "type": "string",
          "absolutePath": true
        },
        "upgrade": {
          "description": "When set, resources of existing lockfile entries will be fetched and entries will be upgraded when resource content has changed.",
          "type": "boolean"
        }
      },
      "required": ["allowedUris"]
    },
    "HttpUriOptionsAllowedUris": {
      "description": "List of allowed URIs (resp. the beginning of them).",
      "type": "array",
      "items": {
        "description": "List of allowed URIs (resp. the beginning of them).",
        "anyOf": [
          {
            "description": "Allowed URI pattern.",
            "instanceof": "RegExp",
            "tsType": "RegExp"
          },
          {
            "description": "Allowed URI (resp. the beginning of it).",
            "type": "string",
            "pattern": "^https?://"
          },
          {
            "description": "Allowed URI filter function.",
            "instanceof": "Function",
            "tsType": "((uri: string) => boolean)"
          }
        ]
      }
    },
    "IgnoreWarnings": {
      "description": "Ignore specific warnings.",
      "type": "array",
      "items": {
        "description": "Ignore specific warnings.",
        "anyOf": [
          {
            "description": "A RegExp to select the warning message.",
            "instanceof": "RegExp",
            "tsType": "RegExp"
          },
          {
            "type": "object",
            "additionalProperties": false,
            "properties": {
              "file": {
                "description": "A RegExp to select the origin file for the warning.",
                "instanceof": "RegExp",
                "tsType": "RegExp"
              },
              "message": {
                "description": "A RegExp to select the warning message.",
                "instanceof": "RegExp",
                "tsType": "RegExp"
              },
              "module": {
                "description": "A RegExp to select the origin module for the warning.",
                "instanceof": "RegExp",
                "tsType": "RegExp"
              }
            }
          },
          {
            "description": "A custom function to select warnings based on the raw warning instance.",
            "instanceof": "Function",
            "tsType": "((warning: import('../lib/WebpackError'), compilation: import('../lib/Compilation')) => boolean)"
          }
        ]
      }
    },
    "IgnoreWarningsNormalized": {
      "description": "Ignore specific warnings.",
      "type": "array",
      "items": {
        "description": "A function to select warnings based on the raw warning instance.",
        "instanceof": "Function",
        "tsType": "((warning: import('../lib/WebpackError'), compilation: import('../lib/Compilation')) => boolean)"
      }
    },
    "Iife": {
      "description": "Wrap javascript code into IIFE's to avoid leaking into global scope.",
      "type": "boolean"
    },
    "ImportFunctionName": {
      "description": "The name of the native import() function (can be exchanged for a polyfill).",
      "type": "string"
    },
    "ImportMetaName": {
      "description": "The name of the native import.meta object (can be exchanged for a polyfill).",
      "type": "string"
    },
    "InfrastructureLogging": {
      "description": "Options for infrastructure level logging.",
      "type": "object",
      "additionalProperties": false,
      "properties": {
        "appendOnly": {
          "description": "Only appends lines to the output. Avoids updating existing output e. g. for status messages. This option is only used when no custom console is provided.",
          "type": "boolean"
        },
        "colors": {
          "description": "Enables/Disables colorful output. This option is only used when no custom console is provided.",
          "type": "boolean"
        },
        "console": {
          "description": "Custom console used for logging.",
          "tsType": "Console"
        },
        "debug": {
          "description": "Enable debug logging for specific loggers.",
          "anyOf": [
            {
              "description": "Enable/Disable debug logging for all loggers.",
              "type": "boolean"
            },
            {
              "$ref": "#/definitions/FilterTypes"
            }
          ]
        },
        "level": {
          "description": "Log level.",
          "enum": ["none", "error", "warn", "info", "log", "verbose"]
        },
        "stream": {
          "description": "Stream used for logging output. Defaults to process.stderr. This option is only used when no custom console is provided.",
          "tsType": "NodeJS.WritableStream"
        }
      }
    },
    "JavascriptParserOptions": {
      "description": "Parser options for javascript modules.",
      "type": "object",
      "additionalProperties": true,
      "properties": {
        "amd": {
          "$ref": "#/definitions/Amd"
        },
        "browserify": {
          "description": "Enable/disable special handling for browserify bundles.",
          "type": "boolean"
        },
        "commonjs": {
          "description": "Enable/disable parsing of CommonJs syntax.",
          "type": "boolean"
        },
        "commonjsMagicComments": {
          "description": "Enable/disable parsing of magic comments in CommonJs syntax.",
          "type": "boolean"
        },
        "exprContextCritical": {
          "description": "Enable warnings for full dynamic dependencies.",
          "type": "boolean"
        },
        "exprContextRecursive": {
          "description": "Enable recursive directory lookup for full dynamic dependencies.",
          "type": "boolean"
        },
        "exprContextRegExp": {
          "description": "Sets the default regular expression for full dynamic dependencies.",
          "anyOf": [
            {
              "instanceof": "RegExp",
              "tsType": "RegExp"
            },
            {
              "type": "boolean"
            }
          ]
        },
        "exprContextRequest": {
          "description": "Set the default request for full dynamic dependencies.",
          "type": "string"
        },
        "harmony": {
          "description": "Enable/disable parsing of EcmaScript Modules syntax.",
          "type": "boolean"
        },
        "import": {
          "description": "Enable/disable parsing of import() syntax.",
          "type": "boolean"
        },
        "node": {
          "$ref": "#/definitions/Node"
        },
        "requireContext": {
          "description": "Enable/disable parsing of require.context syntax.",
          "type": "boolean"
        },
        "requireEnsure": {
          "description": "Enable/disable parsing of require.ensure syntax.",
          "type": "boolean"
        },
        "requireInclude": {
          "description": "Enable/disable parsing of require.include syntax.",
          "type": "boolean"
        },
        "requireJs": {
          "description": "Enable/disable parsing of require.js special syntax like require.config, requirejs.config, require.version and requirejs.onError.",
          "type": "boolean"
        },
        "strictExportPresence": {
          "description": "Emit errors instead of warnings when imported names don't exist in imported module.",
          "type": "boolean"
        },
        "strictThisContextOnImports": {
          "description": "Handle the this context correctly according to the spec for namespace objects.",
          "type": "boolean"
        },
        "system": {
          "description": "Enable/disable parsing of System.js special syntax like System.import, System.get, System.set and System.register.",
          "type": "boolean"
        },
        "unknownContextCritical": {
          "description": "Enable warnings when using the require function in a not statically analyse-able way.",
          "type": "boolean"
        },
        "unknownContextRecursive": {
          "description": "Enable recursive directory lookup when using the require function in a not statically analyse-able way.",
          "type": "boolean"
        },
        "unknownContextRegExp": {
          "description": "Sets the regular expression when using the require function in a not statically analyse-able way.",
          "anyOf": [
            {
              "instanceof": "RegExp",
              "tsType": "RegExp"
            },
            {
              "type": "boolean"
            }
          ]
        },
        "unknownContextRequest": {
          "description": "Sets the request when using the require function in a not statically analyse-able way.",
          "type": "string"
        },
        "url": {
          "description": "Enable/disable parsing of new URL() syntax.",
          "anyOf": [
            {
              "enum": ["relative"]
            },
            {
              "type": "boolean"
            }
          ]
        },
        "worker": {
          "description": "Disable or configure parsing of WebWorker syntax like new Worker() or navigator.serviceWorker.register().",
          "anyOf": [
            {
              "type": "array",
              "items": {
                "description": "Specify a syntax that should be parsed as WebWorker reference. 'Abc' handles 'new Abc()', 'Abc from xyz' handles 'import { Abc } from \"xyz\"; new Abc()', 'abc()' handles 'abc()', and combinations are also possible.",
                "type": "string",
                "minLength": 1
              }
            },
            {
              "type": "boolean"
            }
          ]
        },
        "wrappedContextCritical": {
          "description": "Enable warnings for partial dynamic dependencies.",
          "type": "boolean"
        },
        "wrappedContextRecursive": {
          "description": "Enable recursive directory lookup for partial dynamic dependencies.",
          "type": "boolean"
        },
        "wrappedContextRegExp": {
          "description": "Set the inner regular expression for partial dynamic dependencies.",
          "instanceof": "RegExp",
          "tsType": "RegExp"
        }
      }
    },
    "Layer": {
      "description": "Specifies the layer in which modules of this entrypoint are placed.",
      "anyOf": [
        {
          "enum": [null]
        },
        {
          "type": "string",
          "minLength": 1
        }
      ]
    },
<<<<<<< HEAD
    "LazyCompilationDefaultBackendOptions": {
      "description": "Options for the default backend.",
      "type": "object",
      "properties": {
        "client": {
          "description": "A custom client.",
          "type": "string"
        },
        "listen": {
          "description": "Specifies where to listen to from the server.",
          "anyOf": [
            {
              "description": "A port.",
              "type": "number"
            },
            {
              "description": "Listen options.",
              "type": "object",
              "additionalProperties": true,
              "properties": {
                "host": {
                  "description": "A host.",
                  "type": "number"
                },
                "port": {
                  "description": "A port.",
                  "type": "number"
                }
              },
              "tsType": "import(\"net\").ListenOptions"
            },
            {
              "description": "A custom listen function.",
              "instanceof": "Function",
              "tsType": "((server: import(\"net\").Server) => void)"
            }
          ]
        },
        "protocol": {
          "description": "Specifies the protocol the client should use to connect to the server.",
          "enum": ["http", "https"]
        },
        "server": {
          "description": "Specifies how to create the server handling the EventSource requests.",
          "anyOf": [
            {
              "description": "ServerOptions for the http or https createServer call.",
              "type": "object",
              "additionalProperties": true,
              "properties": {},
              "tsType": "(import(\"https\").ServerOptions | import(\"http\").ServerOptions)"
            },
            {
              "description": "A custom create server function.",
              "instanceof": "Function",
              "tsType": "(() => import(\"net\").Server)"
            }
          ]
        }
      }
    },
    "LazyCompilationOptions": {
=======
    "LazyCompilationOptions": {
      "description": "Options for compiling entrypoints and import()s only when they are accessed.",
>>>>>>> b865ecb2
      "type": "object",
      "additionalProperties": false,
      "properties": {
        "backend": {
<<<<<<< HEAD
          "anyOf": [
            {
              "description": "A custom backend.",
              "instanceof": "Function",
              "tsType": "(((compiler: import('../lib/Compiler'), callback: (err?: Error, api?: import(\"../lib/hmr/LazyCompilationPlugin\").BackendApi) => void) => void) | ((compiler: import('../lib/Compiler')) => Promise<import(\"../lib/hmr/LazyCompilationPlugin\").BackendApi>))"
            },
            {
              "$ref": "#/definitions/LazyCompilationDefaultBackendOptions"
            }
          ]
=======
          "description": "A custom backend.",
          "instanceof": "Function",
          "tsType": "(((compiler: import('../lib/Compiler'), client: string, callback: (err?: Error, api?: any) => void) => void) | ((compiler: import('../lib/Compiler'), client: string) => Promise<any>))"
        },
        "client": {
          "description": "A custom client.",
          "type": "string"
>>>>>>> b865ecb2
        },
        "entries": {
          "description": "Enable/disable lazy compilation for entries.",
          "type": "boolean"
        },
        "imports": {
          "description": "Enable/disable lazy compilation for import() modules.",
          "type": "boolean"
        },
        "test": {
          "description": "Specify which entrypoints or import()ed modules should be lazily compiled. This is matched with the imported module and not the entrypoint name.",
          "anyOf": [
            {
              "instanceof": "RegExp",
              "tsType": "RegExp"
            },
            {
              "type": "string"
            },
            {
              "instanceof": "Function",
              "tsType": "((module: import('../lib/Module')) => boolean)"
            }
          ]
        }
      }
    },
    "Library": {
      "description": "Make the output files a library, exporting the exports of the entry point.",
      "anyOf": [
        {
          "$ref": "#/definitions/LibraryName"
        },
        {
          "$ref": "#/definitions/LibraryOptions"
        }
      ]
    },
    "LibraryCustomUmdCommentObject": {
      "description": "Set explicit comments for `commonjs`, `commonjs2`, `amd`, and `root`.",
      "type": "object",
      "additionalProperties": false,
      "properties": {
        "amd": {
          "description": "Set comment for `amd` section in UMD.",
          "type": "string"
        },
        "commonjs": {
          "description": "Set comment for `commonjs` (exports) section in UMD.",
          "type": "string"
        },
        "commonjs2": {
          "description": "Set comment for `commonjs2` (module.exports) section in UMD.",
          "type": "string"
        },
        "root": {
          "description": "Set comment for `root` (global variable) section in UMD.",
          "type": "string"
        }
      }
    },
    "LibraryCustomUmdObject": {
      "description": "Description object for all UMD variants of the library name.",
      "type": "object",
      "additionalProperties": false,
      "properties": {
        "amd": {
          "description": "Name of the exposed AMD library in the UMD.",
          "type": "string",
          "minLength": 1
        },
        "commonjs": {
          "description": "Name of the exposed commonjs export in the UMD.",
          "type": "string",
          "minLength": 1
        },
        "root": {
          "description": "Name of the property exposed globally by a UMD library.",
          "anyOf": [
            {
              "type": "array",
              "items": {
                "description": "Part of the name of the property exposed globally by a UMD library.",
                "type": "string",
                "minLength": 1
              }
            },
            {
              "type": "string",
              "minLength": 1
            }
          ]
        }
      }
    },
    "LibraryExport": {
      "description": "Specify which export should be exposed as library.",
      "anyOf": [
        {
          "type": "array",
          "items": {
            "description": "Part of the export that should be exposed as library.",
            "type": "string",
            "minLength": 1
          }
        },
        {
          "type": "string",
          "minLength": 1
        }
      ]
    },
    "LibraryName": {
      "description": "The name of the library (some types allow unnamed libraries too).",
      "anyOf": [
        {
          "type": "array",
          "items": {
            "description": "A part of the library name.",
            "type": "string",
            "minLength": 1
          },
          "minItems": 1
        },
        {
          "type": "string",
          "minLength": 1
        },
        {
          "$ref": "#/definitions/LibraryCustomUmdObject"
        }
      ]
    },
    "LibraryOptions": {
      "description": "Options for library.",
      "type": "object",
      "additionalProperties": false,
      "properties": {
        "auxiliaryComment": {
          "$ref": "#/definitions/AuxiliaryComment"
        },
        "export": {
          "$ref": "#/definitions/LibraryExport"
        },
        "name": {
          "$ref": "#/definitions/LibraryName"
        },
        "type": {
          "$ref": "#/definitions/LibraryType"
        },
        "umdNamedDefine": {
          "$ref": "#/definitions/UmdNamedDefine"
        }
      },
      "required": ["type"]
    },
    "LibraryType": {
      "description": "Type of library (types included by default are 'var', 'module', 'assign', 'assign-properties', 'this', 'window', 'self', 'global', 'commonjs', 'commonjs2', 'commonjs-module', 'amd', 'amd-require', 'umd', 'umd2', 'jsonp', 'system', but others might be added by plugins).",
      "anyOf": [
        {
          "enum": [
            "var",
            "module",
            "assign",
            "assign-properties",
            "this",
            "window",
            "self",
            "global",
            "commonjs",
            "commonjs2",
            "commonjs-module",
            "amd",
            "amd-require",
            "umd",
            "umd2",
            "jsonp",
            "system"
          ]
        },
        {
          "type": "string"
        }
      ]
    },
    "Loader": {
      "description": "Custom values available in the loader context.",
      "type": "object"
    },
    "MemoryCacheOptions": {
      "description": "Options object for in-memory caching.",
      "type": "object",
      "additionalProperties": false,
      "properties": {
        "cacheUnaffected": {
          "description": "Additionally cache computation of modules that are unchanged and reference only unchanged modules.",
          "type": "boolean"
        },
        "maxGenerations": {
          "description": "Number of generations unused cache entries stay in memory cache at minimum (1 = may be removed after unused for a single compilation, ..., Infinity: kept forever).",
          "type": "number",
          "minimum": 1
        },
        "type": {
          "description": "In memory caching.",
          "enum": ["memory"]
        }
      },
      "required": ["type"]
    },
    "Mode": {
      "description": "Enable production optimizations or development hints.",
      "enum": ["development", "production", "none"]
    },
    "ModuleFilterItemTypes": {
      "description": "Filtering value, regexp or function.",
      "cli": {
        "helper": true
      },
      "anyOf": [
        {
          "instanceof": "RegExp",
          "tsType": "RegExp"
        },
        {
          "type": "string",
          "absolutePath": false
        },
        {
          "instanceof": "Function",
          "tsType": "((name: string, module: import('../lib/stats/DefaultStatsFactoryPlugin').StatsModule, type: 'module' | 'chunk' | 'root-of-chunk' | 'nested') => boolean)"
        }
      ]
    },
    "ModuleFilterTypes": {
      "description": "Filtering modules.",
      "cli": {
        "helper": true
      },
      "anyOf": [
        {
          "type": "array",
          "items": {
            "description": "Rule to filter.",
            "cli": {
              "helper": true
            },
            "oneOf": [
              {
                "$ref": "#/definitions/ModuleFilterItemTypes"
              }
            ]
          }
        },
        {
          "$ref": "#/definitions/ModuleFilterItemTypes"
        }
      ]
    },
    "ModuleOptions": {
      "description": "Options affecting the normal modules (`NormalModuleFactory`).",
      "type": "object",
      "additionalProperties": false,
      "properties": {
        "defaultRules": {
          "description": "An array of rules applied by default for modules.",
          "cli": {
            "exclude": true
          },
          "oneOf": [
            {
              "$ref": "#/definitions/RuleSetRules"
            }
          ]
        },
        "exprContextCritical": {
          "description": "Enable warnings for full dynamic dependencies.",
          "type": "boolean"
        },
        "exprContextRecursive": {
          "description": "Enable recursive directory lookup for full dynamic dependencies. Deprecated: This option has moved to 'module.parser.javascript.exprContextRecursive'.",
          "type": "boolean"
        },
        "exprContextRegExp": {
          "description": "Sets the default regular expression for full dynamic dependencies. Deprecated: This option has moved to 'module.parser.javascript.exprContextRegExp'.",
          "anyOf": [
            {
              "instanceof": "RegExp",
              "tsType": "RegExp"
            },
            {
              "type": "boolean"
            }
          ]
        },
        "exprContextRequest": {
          "description": "Set the default request for full dynamic dependencies. Deprecated: This option has moved to 'module.parser.javascript.exprContextRequest'.",
          "type": "string"
        },
        "generator": {
          "$ref": "#/definitions/GeneratorOptionsByModuleType"
        },
        "noParse": {
          "$ref": "#/definitions/NoParse"
        },
        "parser": {
          "$ref": "#/definitions/ParserOptionsByModuleType"
        },
        "rules": {
          "description": "An array of rules applied for modules.",
          "oneOf": [
            {
              "$ref": "#/definitions/RuleSetRules"
            }
          ]
        },
        "strictExportPresence": {
          "description": "Emit errors instead of warnings when imported names don't exist in imported module. Deprecated: This option has moved to 'module.parser.javascript.strictExportPresence'.",
          "type": "boolean"
        },
        "strictThisContextOnImports": {
          "description": "Handle the this context correctly according to the spec for namespace objects. Deprecated: This option has moved to 'module.parser.javascript.strictThisContextOnImports'.",
          "type": "boolean"
        },
        "unknownContextCritical": {
          "description": "Enable warnings when using the require function in a not statically analyse-able way. Deprecated: This option has moved to 'module.parser.javascript.unknownContextCritical'.",
          "type": "boolean"
        },
        "unknownContextRecursive": {
          "description": "Enable recursive directory lookup when using the require function in a not statically analyse-able way. Deprecated: This option has moved to 'module.parser.javascript.unknownContextRecursive'.",
          "type": "boolean"
        },
        "unknownContextRegExp": {
          "description": "Sets the regular expression when using the require function in a not statically analyse-able way. Deprecated: This option has moved to 'module.parser.javascript.unknownContextRegExp'.",
          "anyOf": [
            {
              "instanceof": "RegExp",
              "tsType": "RegExp"
            },
            {
              "type": "boolean"
            }
          ]
        },
        "unknownContextRequest": {
          "description": "Sets the request when using the require function in a not statically analyse-able way. Deprecated: This option has moved to 'module.parser.javascript.unknownContextRequest'.",
          "type": "string"
        },
        "unsafeCache": {
          "description": "Cache the resolving of module requests.",
          "anyOf": [
            {
              "type": "boolean"
            },
            {
              "instanceof": "Function",
              "tsType": "Function"
            }
          ]
        },
        "wrappedContextCritical": {
          "description": "Enable warnings for partial dynamic dependencies. Deprecated: This option has moved to 'module.parser.javascript.wrappedContextCritical'.",
          "type": "boolean"
        },
        "wrappedContextRecursive": {
          "description": "Enable recursive directory lookup for partial dynamic dependencies. Deprecated: This option has moved to 'module.parser.javascript.wrappedContextRecursive'.",
          "type": "boolean"
        },
        "wrappedContextRegExp": {
          "description": "Set the inner regular expression for partial dynamic dependencies. Deprecated: This option has moved to 'module.parser.javascript.wrappedContextRegExp'.",
          "instanceof": "RegExp",
          "tsType": "RegExp"
        }
      }
    },
    "ModuleOptionsNormalized": {
      "description": "Options affecting the normal modules (`NormalModuleFactory`).",
      "type": "object",
      "additionalProperties": false,
      "properties": {
        "defaultRules": {
          "description": "An array of rules applied by default for modules.",
          "cli": {
            "exclude": true
          },
          "oneOf": [
            {
              "$ref": "#/definitions/RuleSetRules"
            }
          ]
        },
        "generator": {
          "$ref": "#/definitions/GeneratorOptionsByModuleType"
        },
        "noParse": {
          "$ref": "#/definitions/NoParse"
        },
        "parser": {
          "$ref": "#/definitions/ParserOptionsByModuleType"
        },
        "rules": {
          "description": "An array of rules applied for modules.",
          "oneOf": [
            {
              "$ref": "#/definitions/RuleSetRules"
            }
          ]
        },
        "unsafeCache": {
          "description": "Cache the resolving of module requests.",
          "anyOf": [
            {
              "type": "boolean"
            },
            {
              "instanceof": "Function",
              "tsType": "Function"
            }
          ]
        }
      },
      "required": ["defaultRules", "generator", "parser", "rules"]
    },
    "Name": {
      "description": "Name of the configuration. Used when loading multiple configurations.",
      "type": "string"
    },
    "NoParse": {
      "description": "Don't parse files matching. It's matched against the full resolved request.",
      "anyOf": [
        {
          "type": "array",
          "items": {
            "description": "Don't parse files matching. It's matched against the full resolved request.",
            "anyOf": [
              {
                "description": "A regular expression, when matched the module is not parsed.",
                "instanceof": "RegExp",
                "tsType": "RegExp"
              },
              {
                "description": "An absolute path, when the module starts with this path it is not parsed.",
                "type": "string",
                "absolutePath": true
              },
              {
                "instanceof": "Function",
                "tsType": "Function"
              }
            ]
          },
          "minItems": 1
        },
        {
          "description": "A regular expression, when matched the module is not parsed.",
          "instanceof": "RegExp",
          "tsType": "RegExp"
        },
        {
          "description": "An absolute path, when the module starts with this path it is not parsed.",
          "type": "string",
          "absolutePath": true
        },
        {
          "instanceof": "Function",
          "tsType": "Function"
        }
      ]
    },
    "Node": {
      "description": "Include polyfills or mocks for various node stuff.",
      "anyOf": [
        {
          "enum": [false]
        },
        {
          "$ref": "#/definitions/NodeOptions"
        }
      ]
    },
    "NodeOptions": {
      "description": "Options object for node compatibility features.",
      "type": "object",
      "additionalProperties": false,
      "properties": {
        "__dirname": {
          "description": "Include a polyfill for the '__dirname' variable.",
          "enum": [false, true, "warn-mock", "mock", "eval-only"]
        },
        "__filename": {
          "description": "Include a polyfill for the '__filename' variable.",
          "enum": [false, true, "warn-mock", "mock", "eval-only"]
        },
        "global": {
          "description": "Include a polyfill for the 'global' variable.",
          "enum": [false, true, "warn"]
        }
      }
    },
    "Optimization": {
      "description": "Enables/Disables integrated optimizations.",
      "type": "object",
      "additionalProperties": false,
      "properties": {
        "checkWasmTypes": {
          "description": "Check for incompatible wasm types when importing/exporting from/to ESM.",
          "type": "boolean"
        },
        "chunkIds": {
          "description": "Define the algorithm to choose chunk ids (named: readable ids for better debugging, deterministic: numeric hash ids for better long term caching, size: numeric ids focused on minimal initial download size, total-size: numeric ids focused on minimal total download size, false: no algorithm used, as custom one can be provided via plugin).",
          "enum": [
            "natural",
            "named",
            "deterministic",
            "size",
            "total-size",
            false
          ]
        },
        "concatenateModules": {
          "description": "Concatenate modules when possible to generate less modules, more efficient code and enable more optimizations by the minimizer.",
          "type": "boolean"
        },
        "emitOnErrors": {
          "description": "Emit assets even when errors occur. Critical errors are emitted into the generated code and will cause errors at runtime.",
          "type": "boolean"
        },
        "flagIncludedChunks": {
          "description": "Also flag chunks as loaded which contain a subset of the modules.",
          "type": "boolean"
        },
        "innerGraph": {
          "description": "Creates a module-internal dependency graph for top level symbols, exports and imports, to improve unused exports detection.",
          "type": "boolean"
        },
        "mangleExports": {
          "description": "Rename exports when possible to generate shorter code (depends on optimization.usedExports and optimization.providedExports, true/\"deterministic\": generate short deterministic names optimized for caching, \"size\": generate the shortest possible names).",
          "anyOf": [
            {
              "enum": ["size", "deterministic"]
            },
            {
              "type": "boolean"
            }
          ]
        },
        "mangleWasmImports": {
          "description": "Reduce size of WASM by changing imports to shorter strings.",
          "type": "boolean"
        },
        "mergeDuplicateChunks": {
          "description": "Merge chunks which contain the same modules.",
          "type": "boolean"
        },
        "minimize": {
          "description": "Enable minimizing the output. Uses optimization.minimizer.",
          "type": "boolean"
        },
        "minimizer": {
          "description": "Minimizer(s) to use for minimizing the output.",
          "type": "array",
          "cli": {
            "exclude": true
          },
          "items": {
            "description": "Plugin of type object or instanceof Function.",
            "anyOf": [
              {
                "enum": ["..."]
              },
              {
                "$ref": "#/definitions/WebpackPluginInstance"
              },
              {
                "$ref": "#/definitions/WebpackPluginFunction"
              }
            ]
          }
        },
        "moduleIds": {
          "description": "Define the algorithm to choose module ids (natural: numeric ids in order of usage, named: readable ids for better debugging, hashed: (deprecated) short hashes as ids for better long term caching, deterministic: numeric hash ids for better long term caching, size: numeric ids focused on minimal initial download size, false: no algorithm used, as custom one can be provided via plugin).",
          "enum": ["natural", "named", "hashed", "deterministic", "size", false]
        },
        "noEmitOnErrors": {
          "description": "Avoid emitting assets when errors occur (deprecated: use 'emitOnErrors' instead).",
          "type": "boolean",
          "cli": {
            "exclude": true
          }
        },
        "nodeEnv": {
          "description": "Set process.env.NODE_ENV to a specific value.",
          "anyOf": [
            {
              "enum": [false]
            },
            {
              "type": "string"
            }
          ]
        },
        "portableRecords": {
          "description": "Generate records with relative paths to be able to move the context folder.",
          "type": "boolean"
        },
        "providedExports": {
          "description": "Figure out which exports are provided by modules to generate more efficient code.",
          "type": "boolean"
        },
        "realContentHash": {
          "description": "Use real [contenthash] based on final content of the assets.",
          "type": "boolean"
        },
        "removeAvailableModules": {
          "description": "Removes modules from chunks when these modules are already included in all parents.",
          "type": "boolean"
        },
        "removeEmptyChunks": {
          "description": "Remove chunks which are empty.",
          "type": "boolean"
        },
        "runtimeChunk": {
          "$ref": "#/definitions/OptimizationRuntimeChunk"
        },
        "sideEffects": {
          "description": "Skip over modules which contain no side effects when exports are not used (false: disabled, 'flag': only use manually placed side effects flag, true: also analyse source code for side effects).",
          "anyOf": [
            {
              "enum": ["flag"]
            },
            {
              "type": "boolean"
            }
          ]
        },
        "splitChunks": {
          "description": "Optimize duplication and caching by splitting chunks by shared modules and cache group.",
          "anyOf": [
            {
              "enum": [false]
            },
            {
              "$ref": "#/definitions/OptimizationSplitChunksOptions"
            }
          ]
        },
        "usedExports": {
          "description": "Figure out which exports are used by modules to mangle export names, omit unused exports and generate more efficient code (true: analyse used exports for each runtime, \"global\": analyse exports globally for all runtimes combined).",
          "anyOf": [
            {
              "enum": ["global"]
            },
            {
              "type": "boolean"
            }
          ]
        }
      }
    },
    "OptimizationRuntimeChunk": {
      "description": "Create an additional chunk which contains only the webpack runtime and chunk hash maps.",
      "anyOf": [
        {
          "enum": ["single", "multiple"]
        },
        {
          "type": "boolean"
        },
        {
          "type": "object",
          "additionalProperties": false,
          "properties": {
            "name": {
              "description": "The name or name factory for the runtime chunks.",
              "anyOf": [
                {
                  "type": "string"
                },
                {
                  "instanceof": "Function",
                  "tsType": "Function"
                }
              ]
            }
          }
        }
      ]
    },
    "OptimizationRuntimeChunkNormalized": {
      "description": "Create an additional chunk which contains only the webpack runtime and chunk hash maps.",
      "anyOf": [
        {
          "enum": [false]
        },
        {
          "type": "object",
          "additionalProperties": false,
          "properties": {
            "name": {
              "description": "The name factory for the runtime chunks.",
              "instanceof": "Function",
              "tsType": "Function"
            }
          }
        }
      ]
    },
    "OptimizationSplitChunksCacheGroup": {
      "description": "Options object for describing behavior of a cache group selecting modules that should be cached together.",
      "type": "object",
      "additionalProperties": false,
      "properties": {
        "automaticNameDelimiter": {
          "description": "Sets the name delimiter for created chunks.",
          "type": "string",
          "minLength": 1
        },
        "chunks": {
          "description": "Select chunks for determining cache group content (defaults to \"initial\", \"initial\" and \"all\" requires adding these chunks to the HTML).",
          "anyOf": [
            {
              "enum": ["initial", "async", "all"]
            },
            {
              "instanceof": "Function",
              "tsType": "((chunk: import('../lib/Chunk')) => boolean)"
            }
          ]
        },
        "enforce": {
          "description": "Ignore minimum size, minimum chunks and maximum requests and always create chunks for this cache group.",
          "type": "boolean"
        },
        "enforceSizeThreshold": {
          "description": "Size threshold at which splitting is enforced and other restrictions (minRemainingSize, maxAsyncRequests, maxInitialRequests) are ignored.",
          "oneOf": [
            {
              "$ref": "#/definitions/OptimizationSplitChunksSizes"
            }
          ]
        },
        "filename": {
          "description": "Sets the template for the filename for created chunks.",
          "anyOf": [
            {
              "type": "string",
              "absolutePath": false,
              "minLength": 1
            },
            {
              "instanceof": "Function",
              "tsType": "((pathData: import(\"../lib/Compilation\").PathData, assetInfo?: import(\"../lib/Compilation\").AssetInfo) => string)"
            }
          ]
        },
        "idHint": {
          "description": "Sets the hint for chunk id.",
          "type": "string"
        },
        "layer": {
          "description": "Assign modules to a cache group by module layer.",
          "anyOf": [
            {
              "instanceof": "RegExp",
              "tsType": "RegExp"
            },
            {
              "type": "string"
            },
            {
              "instanceof": "Function",
              "tsType": "Function"
            }
          ]
        },
        "maxAsyncRequests": {
          "description": "Maximum number of requests which are accepted for on-demand loading.",
          "type": "number",
          "minimum": 1
        },
        "maxAsyncSize": {
          "description": "Maximal size hint for the on-demand chunks.",
          "oneOf": [
            {
              "$ref": "#/definitions/OptimizationSplitChunksSizes"
            }
          ]
        },
        "maxInitialRequests": {
          "description": "Maximum number of initial chunks which are accepted for an entry point.",
          "type": "number",
          "minimum": 1
        },
        "maxInitialSize": {
          "description": "Maximal size hint for the initial chunks.",
          "oneOf": [
            {
              "$ref": "#/definitions/OptimizationSplitChunksSizes"
            }
          ]
        },
        "maxSize": {
          "description": "Maximal size hint for the created chunks.",
          "oneOf": [
            {
              "$ref": "#/definitions/OptimizationSplitChunksSizes"
            }
          ]
        },
        "minChunks": {
          "description": "Minimum number of times a module has to be duplicated until it's considered for splitting.",
          "type": "number",
          "minimum": 1
        },
        "minRemainingSize": {
          "description": "Minimal size for the chunks the stay after moving the modules to a new chunk.",
          "oneOf": [
            {
              "$ref": "#/definitions/OptimizationSplitChunksSizes"
            }
          ]
        },
        "minSize": {
          "description": "Minimal size for the created chunk.",
          "oneOf": [
            {
              "$ref": "#/definitions/OptimizationSplitChunksSizes"
            }
          ]
        },
        "minSizeReduction": {
          "description": "Minimum size reduction due to the created chunk.",
          "oneOf": [
            {
              "$ref": "#/definitions/OptimizationSplitChunksSizes"
            }
          ]
        },
        "name": {
          "description": "Give chunks for this cache group a name (chunks with equal name are merged).",
          "anyOf": [
            {
              "enum": [false]
            },
            {
              "type": "string"
            },
            {
              "instanceof": "Function",
              "tsType": "Function"
            }
          ]
        },
        "priority": {
          "description": "Priority of this cache group.",
          "type": "number"
        },
        "reuseExistingChunk": {
          "description": "Try to reuse existing chunk (with name) when it has matching modules.",
          "type": "boolean"
        },
        "test": {
          "description": "Assign modules to a cache group by module name.",
          "anyOf": [
            {
              "instanceof": "RegExp",
              "tsType": "RegExp"
            },
            {
              "type": "string"
            },
            {
              "instanceof": "Function",
              "tsType": "Function"
            }
          ]
        },
        "type": {
          "description": "Assign modules to a cache group by module type.",
          "anyOf": [
            {
              "instanceof": "RegExp",
              "tsType": "RegExp"
            },
            {
              "type": "string"
            },
            {
              "instanceof": "Function",
              "tsType": "Function"
            }
          ]
        },
        "usedExports": {
          "description": "Compare used exports when checking common modules. Modules will only be put in the same chunk when exports are equal.",
          "type": "boolean"
        }
      }
    },
    "OptimizationSplitChunksGetCacheGroups": {
      "description": "A function returning cache groups.",
      "instanceof": "Function",
      "tsType": "((module: import('../lib/Module')) => OptimizationSplitChunksCacheGroup | OptimizationSplitChunksCacheGroup[] | void)"
    },
    "OptimizationSplitChunksOptions": {
      "description": "Options object for splitting chunks into smaller chunks.",
      "type": "object",
      "additionalProperties": false,
      "properties": {
        "automaticNameDelimiter": {
          "description": "Sets the name delimiter for created chunks.",
          "type": "string",
          "minLength": 1
        },
        "cacheGroups": {
          "description": "Assign modules to a cache group (modules from different cache groups are tried to keep in separate chunks, default categories: 'default', 'defaultVendors').",
          "type": "object",
          "additionalProperties": {
            "description": "Configuration for a cache group.",
            "anyOf": [
              {
                "enum": [false]
              },
              {
                "instanceof": "RegExp",
                "tsType": "RegExp"
              },
              {
                "type": "string"
              },
              {
                "instanceof": "Function",
                "tsType": "Function"
              },
              {
                "$ref": "#/definitions/OptimizationSplitChunksCacheGroup"
              }
            ]
          },
          "not": {
            "description": "Using the cacheGroup shorthand syntax with a cache group named 'test' is a potential config error\nDid you intent to define a cache group with a test instead?\ncacheGroups: {\n  <name>: {\n    test: ...\n  }\n}.",
            "type": "object",
            "additionalProperties": true,
            "properties": {
              "test": {
                "description": "The test property is a cache group name, but using the test option of the cache group could be intended instead.",
                "anyOf": [
                  {
                    "instanceof": "RegExp",
                    "tsType": "RegExp"
                  },
                  {
                    "type": "string"
                  },
                  {
                    "instanceof": "Function",
                    "tsType": "Function"
                  }
                ]
              }
            },
            "required": ["test"]
          }
        },
        "chunks": {
          "description": "Select chunks for determining shared modules (defaults to \"async\", \"initial\" and \"all\" requires adding these chunks to the HTML).",
          "anyOf": [
            {
              "enum": ["initial", "async", "all"]
            },
            {
              "instanceof": "Function",
              "tsType": "((chunk: import('../lib/Chunk')) => boolean)"
            }
          ]
        },
        "defaultSizeTypes": {
          "description": "Sets the size types which are used when a number is used for sizes.",
          "type": "array",
          "items": {
            "description": "Size type, like 'javascript', 'webassembly'.",
            "type": "string"
          },
          "minItems": 1
        },
        "enforceSizeThreshold": {
          "description": "Size threshold at which splitting is enforced and other restrictions (minRemainingSize, maxAsyncRequests, maxInitialRequests) are ignored.",
          "oneOf": [
            {
              "$ref": "#/definitions/OptimizationSplitChunksSizes"
            }
          ]
        },
        "fallbackCacheGroup": {
          "description": "Options for modules not selected by any other cache group.",
          "type": "object",
          "additionalProperties": false,
          "properties": {
            "automaticNameDelimiter": {
              "description": "Sets the name delimiter for created chunks.",
              "type": "string",
              "minLength": 1
            },
            "maxAsyncSize": {
              "description": "Maximal size hint for the on-demand chunks.",
              "oneOf": [
                {
                  "$ref": "#/definitions/OptimizationSplitChunksSizes"
                }
              ]
            },
            "maxInitialSize": {
              "description": "Maximal size hint for the initial chunks.",
              "oneOf": [
                {
                  "$ref": "#/definitions/OptimizationSplitChunksSizes"
                }
              ]
            },
            "maxSize": {
              "description": "Maximal size hint for the created chunks.",
              "oneOf": [
                {
                  "$ref": "#/definitions/OptimizationSplitChunksSizes"
                }
              ]
            },
            "minSize": {
              "description": "Minimal size for the created chunk.",
              "oneOf": [
                {
                  "$ref": "#/definitions/OptimizationSplitChunksSizes"
                }
              ]
            },
            "minSizeReduction": {
              "description": "Minimum size reduction due to the created chunk.",
              "oneOf": [
                {
                  "$ref": "#/definitions/OptimizationSplitChunksSizes"
                }
              ]
            }
          }
        },
        "filename": {
          "description": "Sets the template for the filename for created chunks.",
          "anyOf": [
            {
              "type": "string",
              "absolutePath": false,
              "minLength": 1
            },
            {
              "instanceof": "Function",
              "tsType": "((pathData: import(\"../lib/Compilation\").PathData, assetInfo?: import(\"../lib/Compilation\").AssetInfo) => string)"
            }
          ]
        },
        "hidePathInfo": {
          "description": "Prevents exposing path info when creating names for parts splitted by maxSize.",
          "type": "boolean"
        },
        "maxAsyncRequests": {
          "description": "Maximum number of requests which are accepted for on-demand loading.",
          "type": "number",
          "minimum": 1
        },
        "maxAsyncSize": {
          "description": "Maximal size hint for the on-demand chunks.",
          "oneOf": [
            {
              "$ref": "#/definitions/OptimizationSplitChunksSizes"
            }
          ]
        },
        "maxInitialRequests": {
          "description": "Maximum number of initial chunks which are accepted for an entry point.",
          "type": "number",
          "minimum": 1
        },
        "maxInitialSize": {
          "description": "Maximal size hint for the initial chunks.",
          "oneOf": [
            {
              "$ref": "#/definitions/OptimizationSplitChunksSizes"
            }
          ]
        },
        "maxSize": {
          "description": "Maximal size hint for the created chunks.",
          "oneOf": [
            {
              "$ref": "#/definitions/OptimizationSplitChunksSizes"
            }
          ]
        },
        "minChunks": {
          "description": "Minimum number of times a module has to be duplicated until it's considered for splitting.",
          "type": "number",
          "minimum": 1
        },
        "minRemainingSize": {
          "description": "Minimal size for the chunks the stay after moving the modules to a new chunk.",
          "oneOf": [
            {
              "$ref": "#/definitions/OptimizationSplitChunksSizes"
            }
          ]
        },
        "minSize": {
          "description": "Minimal size for the created chunks.",
          "oneOf": [
            {
              "$ref": "#/definitions/OptimizationSplitChunksSizes"
            }
          ]
        },
        "minSizeReduction": {
          "description": "Minimum size reduction due to the created chunk.",
          "oneOf": [
            {
              "$ref": "#/definitions/OptimizationSplitChunksSizes"
            }
          ]
        },
        "name": {
          "description": "Give chunks created a name (chunks with equal name are merged).",
          "anyOf": [
            {
              "enum": [false]
            },
            {
              "type": "string"
            },
            {
              "instanceof": "Function",
              "tsType": "Function"
            }
          ]
        },
        "usedExports": {
          "description": "Compare used exports when checking common modules. Modules will only be put in the same chunk when exports are equal.",
          "type": "boolean"
        }
      }
    },
    "OptimizationSplitChunksSizes": {
      "description": "Size description for limits.",
      "anyOf": [
        {
          "description": "Size of the javascript part of the chunk.",
          "type": "number",
          "minimum": 0
        },
        {
          "description": "Specify size limits per size type.",
          "type": "object",
          "additionalProperties": {
            "description": "Size of the part of the chunk with the type of the key.",
            "type": "number"
          }
        }
      ]
    },
    "Output": {
      "description": "Options affecting the output of the compilation. `output` options tell webpack how to write the compiled files to disk.",
      "type": "object",
      "additionalProperties": false,
      "properties": {
        "assetModuleFilename": {
          "$ref": "#/definitions/AssetModuleFilename"
        },
        "auxiliaryComment": {
          "cli": {
            "exclude": true
          },
          "oneOf": [
            {
              "$ref": "#/definitions/AuxiliaryComment"
            }
          ]
        },
        "charset": {
          "$ref": "#/definitions/Charset"
        },
        "chunkFilename": {
          "$ref": "#/definitions/ChunkFilename"
        },
        "chunkFormat": {
          "$ref": "#/definitions/ChunkFormat"
        },
        "chunkLoadTimeout": {
          "$ref": "#/definitions/ChunkLoadTimeout"
        },
        "chunkLoading": {
          "$ref": "#/definitions/ChunkLoading"
        },
        "chunkLoadingGlobal": {
          "$ref": "#/definitions/ChunkLoadingGlobal"
        },
        "clean": {
          "$ref": "#/definitions/Clean"
        },
        "compareBeforeEmit": {
          "$ref": "#/definitions/CompareBeforeEmit"
        },
        "crossOriginLoading": {
          "$ref": "#/definitions/CrossOriginLoading"
        },
        "devtoolFallbackModuleFilenameTemplate": {
          "$ref": "#/definitions/DevtoolFallbackModuleFilenameTemplate"
        },
        "devtoolModuleFilenameTemplate": {
          "$ref": "#/definitions/DevtoolModuleFilenameTemplate"
        },
        "devtoolNamespace": {
          "$ref": "#/definitions/DevtoolNamespace"
        },
        "enabledChunkLoadingTypes": {
          "$ref": "#/definitions/EnabledChunkLoadingTypes"
        },
        "enabledLibraryTypes": {
          "$ref": "#/definitions/EnabledLibraryTypes"
        },
        "enabledWasmLoadingTypes": {
          "$ref": "#/definitions/EnabledWasmLoadingTypes"
        },
        "environment": {
          "$ref": "#/definitions/Environment"
        },
        "filename": {
          "$ref": "#/definitions/Filename"
        },
        "globalObject": {
          "$ref": "#/definitions/GlobalObject"
        },
        "hashDigest": {
          "$ref": "#/definitions/HashDigest"
        },
        "hashDigestLength": {
          "$ref": "#/definitions/HashDigestLength"
        },
        "hashFunction": {
          "$ref": "#/definitions/HashFunction"
        },
        "hashSalt": {
          "$ref": "#/definitions/HashSalt"
        },
        "hotUpdateChunkFilename": {
          "$ref": "#/definitions/HotUpdateChunkFilename"
        },
        "hotUpdateGlobal": {
          "$ref": "#/definitions/HotUpdateGlobal"
        },
        "hotUpdateMainFilename": {
          "$ref": "#/definitions/HotUpdateMainFilename"
        },
        "iife": {
          "$ref": "#/definitions/Iife"
        },
        "importFunctionName": {
          "$ref": "#/definitions/ImportFunctionName"
        },
        "importMetaName": {
          "$ref": "#/definitions/ImportMetaName"
        },
        "library": {
          "$ref": "#/definitions/Library"
        },
        "libraryExport": {
          "cli": {
            "exclude": true
          },
          "oneOf": [
            {
              "$ref": "#/definitions/LibraryExport"
            }
          ]
        },
        "libraryTarget": {
          "cli": {
            "exclude": true
          },
          "oneOf": [
            {
              "$ref": "#/definitions/LibraryType"
            }
          ]
        },
        "module": {
          "$ref": "#/definitions/OutputModule"
        },
        "path": {
          "$ref": "#/definitions/Path"
        },
        "pathinfo": {
          "$ref": "#/definitions/Pathinfo"
        },
        "publicPath": {
          "$ref": "#/definitions/PublicPath"
        },
        "scriptType": {
          "$ref": "#/definitions/ScriptType"
        },
        "sourceMapFilename": {
          "$ref": "#/definitions/SourceMapFilename"
        },
        "sourcePrefix": {
          "$ref": "#/definitions/SourcePrefix"
        },
        "strictModuleErrorHandling": {
          "$ref": "#/definitions/StrictModuleErrorHandling"
        },
        "strictModuleExceptionHandling": {
          "$ref": "#/definitions/StrictModuleExceptionHandling"
        },
        "trustedTypes": {
          "description": "Use a Trusted Types policy to create urls for chunks. 'output.uniqueName' is used a default policy name. Passing a string sets a custom policy name.",
          "anyOf": [
            {
              "enum": [true]
            },
            {
              "description": "The name of the Trusted Types policy created by webpack to serve bundle chunks.",
              "type": "string",
              "minLength": 1
            },
            {
              "$ref": "#/definitions/TrustedTypes"
            }
          ]
        },
        "umdNamedDefine": {
          "cli": {
            "exclude": true
          },
          "oneOf": [
            {
              "$ref": "#/definitions/UmdNamedDefine"
            }
          ]
        },
        "uniqueName": {
          "$ref": "#/definitions/UniqueName"
        },
        "wasmLoading": {
          "$ref": "#/definitions/WasmLoading"
        },
        "webassemblyModuleFilename": {
          "$ref": "#/definitions/WebassemblyModuleFilename"
        },
        "workerChunkLoading": {
          "$ref": "#/definitions/ChunkLoading"
        },
        "workerWasmLoading": {
          "$ref": "#/definitions/WasmLoading"
        }
      }
    },
    "OutputModule": {
      "description": "Output javascript files as module source type.",
      "type": "boolean"
    },
    "OutputNormalized": {
      "description": "Normalized options affecting the output of the compilation. `output` options tell webpack how to write the compiled files to disk.",
      "type": "object",
      "additionalProperties": false,
      "properties": {
        "assetModuleFilename": {
          "$ref": "#/definitions/AssetModuleFilename"
        },
        "charset": {
          "$ref": "#/definitions/Charset"
        },
        "chunkFilename": {
          "$ref": "#/definitions/ChunkFilename"
        },
        "chunkFormat": {
          "$ref": "#/definitions/ChunkFormat"
        },
        "chunkLoadTimeout": {
          "$ref": "#/definitions/ChunkLoadTimeout"
        },
        "chunkLoading": {
          "$ref": "#/definitions/ChunkLoading"
        },
        "chunkLoadingGlobal": {
          "$ref": "#/definitions/ChunkLoadingGlobal"
        },
        "clean": {
          "$ref": "#/definitions/Clean"
        },
        "compareBeforeEmit": {
          "$ref": "#/definitions/CompareBeforeEmit"
        },
        "crossOriginLoading": {
          "$ref": "#/definitions/CrossOriginLoading"
        },
        "devtoolFallbackModuleFilenameTemplate": {
          "$ref": "#/definitions/DevtoolFallbackModuleFilenameTemplate"
        },
        "devtoolModuleFilenameTemplate": {
          "$ref": "#/definitions/DevtoolModuleFilenameTemplate"
        },
        "devtoolNamespace": {
          "$ref": "#/definitions/DevtoolNamespace"
        },
        "enabledChunkLoadingTypes": {
          "$ref": "#/definitions/EnabledChunkLoadingTypes"
        },
        "enabledLibraryTypes": {
          "$ref": "#/definitions/EnabledLibraryTypes"
        },
        "enabledWasmLoadingTypes": {
          "$ref": "#/definitions/EnabledWasmLoadingTypes"
        },
        "environment": {
          "$ref": "#/definitions/Environment"
        },
        "filename": {
          "$ref": "#/definitions/Filename"
        },
        "globalObject": {
          "$ref": "#/definitions/GlobalObject"
        },
        "hashDigest": {
          "$ref": "#/definitions/HashDigest"
        },
        "hashDigestLength": {
          "$ref": "#/definitions/HashDigestLength"
        },
        "hashFunction": {
          "$ref": "#/definitions/HashFunction"
        },
        "hashSalt": {
          "$ref": "#/definitions/HashSalt"
        },
        "hotUpdateChunkFilename": {
          "$ref": "#/definitions/HotUpdateChunkFilename"
        },
        "hotUpdateGlobal": {
          "$ref": "#/definitions/HotUpdateGlobal"
        },
        "hotUpdateMainFilename": {
          "$ref": "#/definitions/HotUpdateMainFilename"
        },
        "iife": {
          "$ref": "#/definitions/Iife"
        },
        "importFunctionName": {
          "$ref": "#/definitions/ImportFunctionName"
        },
        "importMetaName": {
          "$ref": "#/definitions/ImportMetaName"
        },
        "library": {
          "$ref": "#/definitions/LibraryOptions"
        },
        "module": {
          "$ref": "#/definitions/OutputModule"
        },
        "path": {
          "$ref": "#/definitions/Path"
        },
        "pathinfo": {
          "$ref": "#/definitions/Pathinfo"
        },
        "publicPath": {
          "$ref": "#/definitions/PublicPath"
        },
        "scriptType": {
          "$ref": "#/definitions/ScriptType"
        },
        "sourceMapFilename": {
          "$ref": "#/definitions/SourceMapFilename"
        },
        "sourcePrefix": {
          "$ref": "#/definitions/SourcePrefix"
        },
        "strictModuleErrorHandling": {
          "$ref": "#/definitions/StrictModuleErrorHandling"
        },
        "strictModuleExceptionHandling": {
          "$ref": "#/definitions/StrictModuleExceptionHandling"
        },
        "trustedTypes": {
          "$ref": "#/definitions/TrustedTypes"
        },
        "uniqueName": {
          "$ref": "#/definitions/UniqueName"
        },
        "wasmLoading": {
          "$ref": "#/definitions/WasmLoading"
        },
        "webassemblyModuleFilename": {
          "$ref": "#/definitions/WebassemblyModuleFilename"
        },
        "workerChunkLoading": {
          "$ref": "#/definitions/ChunkLoading"
        },
        "workerWasmLoading": {
          "$ref": "#/definitions/WasmLoading"
        }
      }
    },
    "Parallelism": {
      "description": "The number of parallel processed modules in the compilation.",
      "type": "number",
      "minimum": 1
    },
    "ParserOptionsByModuleType": {
      "description": "Specify options for each parser.",
      "type": "object",
      "additionalProperties": {
        "description": "Options for parsing.",
        "type": "object",
        "additionalProperties": true
      },
      "properties": {
        "asset": {
          "$ref": "#/definitions/AssetParserOptions"
        },
        "asset/inline": {
          "$ref": "#/definitions/EmptyParserOptions"
        },
        "asset/resource": {
          "$ref": "#/definitions/EmptyParserOptions"
        },
        "asset/source": {
          "$ref": "#/definitions/EmptyParserOptions"
        },
        "javascript": {
          "$ref": "#/definitions/JavascriptParserOptions"
        },
        "javascript/auto": {
          "$ref": "#/definitions/JavascriptParserOptions"
        },
        "javascript/dynamic": {
          "$ref": "#/definitions/JavascriptParserOptions"
        },
        "javascript/esm": {
          "$ref": "#/definitions/JavascriptParserOptions"
        }
      }
    },
    "Path": {
      "description": "The output directory as **absolute path** (required).",
      "type": "string",
      "absolutePath": true
    },
    "Pathinfo": {
      "description": "Include comments with information about the modules.",
      "anyOf": [
        {
          "enum": ["verbose"]
        },
        {
          "type": "boolean"
        }
      ]
    },
    "Performance": {
      "description": "Configuration for web performance recommendations.",
      "anyOf": [
        {
          "enum": [false]
        },
        {
          "$ref": "#/definitions/PerformanceOptions"
        }
      ]
    },
    "PerformanceOptions": {
      "description": "Configuration object for web performance recommendations.",
      "type": "object",
      "additionalProperties": false,
      "properties": {
        "assetFilter": {
          "description": "Filter function to select assets that are checked.",
          "instanceof": "Function",
          "tsType": "Function"
        },
        "hints": {
          "description": "Sets the format of the hints: warnings, errors or nothing at all.",
          "enum": [false, "warning", "error"]
        },
        "maxAssetSize": {
          "description": "File size limit (in bytes) when exceeded, that webpack will provide performance hints.",
          "type": "number"
        },
        "maxEntrypointSize": {
          "description": "Total size of an entry point (in bytes).",
          "type": "number"
        }
      }
    },
    "Plugins": {
      "description": "Add additional plugins to the compiler.",
      "type": "array",
      "items": {
        "description": "Plugin of type object or instanceof Function.",
        "anyOf": [
          {
            "$ref": "#/definitions/WebpackPluginInstance"
          },
          {
            "$ref": "#/definitions/WebpackPluginFunction"
          }
        ]
      }
    },
    "Profile": {
      "description": "Capture timing information for each module.",
      "type": "boolean"
    },
    "PublicPath": {
      "description": "The 'publicPath' specifies the public URL address of the output files when referenced in a browser.",
      "anyOf": [
        {
          "enum": ["auto"]
        },
        {
          "$ref": "#/definitions/RawPublicPath"
        }
      ]
    },
    "RawPublicPath": {
      "description": "The 'publicPath' specifies the public URL address of the output files when referenced in a browser.",
      "anyOf": [
        {
          "type": "string"
        },
        {
          "instanceof": "Function",
          "tsType": "((pathData: import(\"../lib/Compilation\").PathData, assetInfo?: import(\"../lib/Compilation\").AssetInfo) => string)"
        }
      ]
    },
    "RecordsInputPath": {
      "description": "Store compiler state to a json file.",
      "anyOf": [
        {
          "enum": [false]
        },
        {
          "type": "string",
          "absolutePath": true
        }
      ]
    },
    "RecordsOutputPath": {
      "description": "Load compiler state from a json file.",
      "anyOf": [
        {
          "enum": [false]
        },
        {
          "type": "string",
          "absolutePath": true
        }
      ]
    },
    "RecordsPath": {
      "description": "Store/Load compiler state from/to a json file. This will result in persistent ids of modules and chunks. An absolute path is expected. `recordsPath` is used for `recordsInputPath` and `recordsOutputPath` if they left undefined.",
      "anyOf": [
        {
          "enum": [false]
        },
        {
          "type": "string",
          "absolutePath": true
        }
      ]
    },
    "Resolve": {
      "description": "Options for the resolver.",
      "oneOf": [
        {
          "$ref": "#/definitions/ResolveOptions"
        }
      ]
    },
    "ResolveAlias": {
      "description": "Redirect module requests.",
      "anyOf": [
        {
          "type": "array",
          "items": {
            "description": "Alias configuration.",
            "type": "object",
            "additionalProperties": false,
            "properties": {
              "alias": {
                "description": "New request.",
                "anyOf": [
                  {
                    "description": "Multiple alternative requests.",
                    "type": "array",
                    "items": {
                      "description": "One choice of request.",
                      "type": "string",
                      "minLength": 1
                    }
                  },
                  {
                    "description": "Ignore request (replace with empty module).",
                    "enum": [false]
                  },
                  {
                    "description": "New request.",
                    "type": "string",
                    "minLength": 1
                  }
                ]
              },
              "name": {
                "description": "Request to be redirected.",
                "type": "string"
              },
              "onlyModule": {
                "description": "Redirect only exact matching request.",
                "type": "boolean"
              }
            },
            "required": ["alias", "name"]
          }
        },
        {
          "type": "object",
          "additionalProperties": {
            "description": "New request.",
            "anyOf": [
              {
                "description": "Multiple alternative requests.",
                "type": "array",
                "items": {
                  "description": "One choice of request.",
                  "type": "string",
                  "minLength": 1
                }
              },
              {
                "description": "Ignore request (replace with empty module).",
                "enum": [false]
              },
              {
                "description": "New request.",
                "type": "string",
                "minLength": 1
              }
            ]
          }
        }
      ]
    },
    "ResolveLoader": {
      "description": "Options for the resolver when resolving loaders.",
      "oneOf": [
        {
          "$ref": "#/definitions/ResolveOptions"
        }
      ]
    },
    "ResolveOptions": {
      "description": "Options object for resolving requests.",
      "type": "object",
      "additionalProperties": false,
      "properties": {
        "alias": {
          "$ref": "#/definitions/ResolveAlias"
        },
        "aliasFields": {
          "description": "Fields in the description file (usually package.json) which are used to redirect requests inside the module.",
          "type": "array",
          "items": {
            "description": "Field in the description file (usually package.json) which are used to redirect requests inside the module.",
            "anyOf": [
              {
                "type": "array",
                "items": {
                  "description": "Part of the field path in the description file (usually package.json) which are used to redirect requests inside the module.",
                  "type": "string",
                  "minLength": 1
                }
              },
              {
                "type": "string",
                "minLength": 1
              }
            ]
          }
        },
        "byDependency": {
          "description": "Extra resolve options per dependency category. Typical categories are \"commonjs\", \"amd\", \"esm\".",
          "type": "object",
          "additionalProperties": {
            "description": "Options object for resolving requests.",
            "oneOf": [
              {
                "$ref": "#/definitions/ResolveOptions"
              }
            ]
          }
        },
        "cache": {
          "description": "Enable caching of successfully resolved requests (cache entries are revalidated).",
          "type": "boolean"
        },
        "cachePredicate": {
          "description": "Predicate function to decide which requests should be cached.",
          "instanceof": "Function",
          "tsType": "((request: import('enhanced-resolve').ResolveRequest) => boolean)"
        },
        "cacheWithContext": {
          "description": "Include the context information in the cache identifier when caching.",
          "type": "boolean"
        },
        "conditionNames": {
          "description": "Condition names for exports field entry point.",
          "type": "array",
          "items": {
            "description": "Condition names for exports field entry point.",
            "type": "string"
          }
        },
        "descriptionFiles": {
          "description": "Filenames used to find a description file (like a package.json).",
          "type": "array",
          "items": {
            "description": "Filename used to find a description file (like a package.json).",
            "type": "string",
            "minLength": 1
          }
        },
        "enforceExtension": {
          "description": "Enforce the resolver to use one of the extensions from the extensions option (User must specify requests without extension).",
          "type": "boolean"
        },
        "exportsFields": {
          "description": "Field names from the description file (usually package.json) which are used to provide entry points of a package.",
          "type": "array",
          "items": {
            "description": "Field name from the description file (usually package.json) which is used to provide entry points of a package.",
            "type": "string"
          }
        },
        "extensions": {
          "description": "Extensions added to the request when trying to find the file.",
          "type": "array",
          "items": {
            "description": "Extension added to the request when trying to find the file.",
            "type": "string"
          }
        },
        "fallback": {
          "description": "Redirect module requests when normal resolving fails.",
          "oneOf": [
            {
              "$ref": "#/definitions/ResolveAlias"
            }
          ]
        },
        "fileSystem": {
          "description": "Filesystem for the resolver.",
          "tsType": "(import('../lib/util/fs').InputFileSystem)"
        },
        "fullySpecified": {
          "description": "Treats the request specified by the user as fully specified, meaning no extensions are added and the mainFiles in directories are not resolved (This doesn't affect requests from mainFields, aliasFields or aliases).",
          "type": "boolean"
        },
        "importsFields": {
          "description": "Field names from the description file (usually package.json) which are used to provide internal request of a package (requests starting with # are considered as internal).",
          "type": "array",
          "items": {
            "description": "Field name from the description file (usually package.json) which is used to provide internal request of a package (requests starting with # are considered as internal).",
            "type": "string"
          }
        },
        "mainFields": {
          "description": "Field names from the description file (package.json) which are used to find the default entry point.",
          "type": "array",
          "items": {
            "description": "Field name from the description file (package.json) which are used to find the default entry point.",
            "anyOf": [
              {
                "type": "array",
                "items": {
                  "description": "Part of the field path from the description file (package.json) which are used to find the default entry point.",
                  "type": "string",
                  "minLength": 1
                }
              },
              {
                "type": "string",
                "minLength": 1
              }
            ]
          }
        },
        "mainFiles": {
          "description": "Filenames used to find the default entry point if there is no description file or main field.",
          "type": "array",
          "items": {
            "description": "Filename used to find the default entry point if there is no description file or main field.",
            "type": "string",
            "minLength": 1
          }
        },
        "modules": {
          "description": "Folder names or directory paths where to find modules.",
          "type": "array",
          "items": {
            "description": "Folder name or directory path where to find modules.",
            "type": "string",
            "minLength": 1
          }
        },
        "plugins": {
          "description": "Plugins for the resolver.",
          "type": "array",
          "cli": {
            "exclude": true
          },
          "items": {
            "description": "Plugin of type object or instanceof Function.",
            "anyOf": [
              {
                "enum": ["..."]
              },
              {
                "$ref": "#/definitions/ResolvePluginInstance"
              }
            ]
          }
        },
        "preferAbsolute": {
          "description": "Prefer to resolve server-relative URLs (starting with '/') as absolute paths before falling back to resolve in 'resolve.roots'.",
          "type": "boolean"
        },
        "preferRelative": {
          "description": "Prefer to resolve module requests as relative request and fallback to resolving as module.",
          "type": "boolean"
        },
        "resolver": {
          "description": "Custom resolver.",
          "tsType": "(import('enhanced-resolve').Resolver)"
        },
        "restrictions": {
          "description": "A list of resolve restrictions. Resolve results must fulfill all of these restrictions to resolve successfully. Other resolve paths are taken when restrictions are not met.",
          "type": "array",
          "items": {
            "description": "Resolve restriction. Resolve result must fulfill this restriction.",
            "anyOf": [
              {
                "instanceof": "RegExp",
                "tsType": "RegExp"
              },
              {
                "type": "string",
                "absolutePath": true,
                "minLength": 1
              }
            ]
          }
        },
        "roots": {
          "description": "A list of directories in which requests that are server-relative URLs (starting with '/') are resolved.",
          "type": "array",
          "items": {
            "description": "Directory in which requests that are server-relative URLs (starting with '/') are resolved.",
            "type": "string"
          }
        },
        "symlinks": {
          "description": "Enable resolving symlinks to the original location.",
          "type": "boolean"
        },
        "unsafeCache": {
          "description": "Enable caching of successfully resolved requests (cache entries are not revalidated).",
          "anyOf": [
            {
              "type": "boolean"
            },
            {
              "type": "object",
              "additionalProperties": true
            }
          ]
        },
        "useSyncFileSystemCalls": {
          "description": "Use synchronous filesystem calls for the resolver.",
          "type": "boolean"
        }
      }
    },
    "ResolvePluginInstance": {
      "description": "Plugin instance.",
      "type": "object",
      "additionalProperties": true,
      "properties": {
        "apply": {
          "description": "The run point of the plugin, required method.",
          "instanceof": "Function",
          "tsType": "(resolver: import('enhanced-resolve').Resolver) => void"
        }
      },
      "required": ["apply"]
    },
    "RuleSetCondition": {
      "description": "A condition matcher.",
      "cli": {
        "helper": true
      },
      "anyOf": [
        {
          "instanceof": "RegExp",
          "tsType": "RegExp"
        },
        {
          "type": "string"
        },
        {
          "instanceof": "Function",
          "tsType": "((value: string) => boolean)"
        },
        {
          "$ref": "#/definitions/RuleSetLogicalConditions"
        },
        {
          "$ref": "#/definitions/RuleSetConditions"
        }
      ]
    },
    "RuleSetConditionAbsolute": {
      "description": "A condition matcher matching an absolute path.",
      "cli": {
        "helper": true
      },
      "anyOf": [
        {
          "instanceof": "RegExp",
          "tsType": "RegExp"
        },
        {
          "type": "string",
          "absolutePath": true
        },
        {
          "instanceof": "Function",
          "tsType": "((value: string) => boolean)"
        },
        {
          "$ref": "#/definitions/RuleSetLogicalConditionsAbsolute"
        },
        {
          "$ref": "#/definitions/RuleSetConditionsAbsolute"
        }
      ]
    },
    "RuleSetConditionOrConditions": {
      "description": "One or multiple rule conditions.",
      "cli": {
        "helper": true
      },
      "anyOf": [
        {
          "$ref": "#/definitions/RuleSetCondition"
        },
        {
          "$ref": "#/definitions/RuleSetConditions"
        }
      ]
    },
    "RuleSetConditionOrConditionsAbsolute": {
      "description": "One or multiple rule conditions matching an absolute path.",
      "cli": {
        "helper": true
      },
      "anyOf": [
        {
          "$ref": "#/definitions/RuleSetConditionAbsolute"
        },
        {
          "$ref": "#/definitions/RuleSetConditionsAbsolute"
        }
      ]
    },
    "RuleSetConditions": {
      "description": "A list of rule conditions.",
      "type": "array",
      "items": {
        "description": "A rule condition.",
        "oneOf": [
          {
            "$ref": "#/definitions/RuleSetCondition"
          }
        ]
      }
    },
    "RuleSetConditionsAbsolute": {
      "description": "A list of rule conditions matching an absolute path.",
      "type": "array",
      "items": {
        "description": "A rule condition matching an absolute path.",
        "oneOf": [
          {
            "$ref": "#/definitions/RuleSetConditionAbsolute"
          }
        ]
      }
    },
    "RuleSetLoader": {
      "description": "A loader request.",
      "type": "string",
      "minLength": 1
    },
    "RuleSetLoaderOptions": {
      "description": "Options passed to a loader.",
      "anyOf": [
        {
          "type": "string"
        },
        {
          "type": "object"
        }
      ]
    },
    "RuleSetLogicalConditions": {
      "description": "Logic operators used in a condition matcher.",
      "type": "object",
      "additionalProperties": false,
      "properties": {
        "and": {
          "description": "Logical AND.",
          "oneOf": [
            {
              "$ref": "#/definitions/RuleSetConditions"
            }
          ]
        },
        "not": {
          "description": "Logical NOT.",
          "oneOf": [
            {
              "$ref": "#/definitions/RuleSetCondition"
            }
          ]
        },
        "or": {
          "description": "Logical OR.",
          "oneOf": [
            {
              "$ref": "#/definitions/RuleSetConditions"
            }
          ]
        }
      }
    },
    "RuleSetLogicalConditionsAbsolute": {
      "description": "Logic operators used in a condition matcher.",
      "type": "object",
      "additionalProperties": false,
      "properties": {
        "and": {
          "description": "Logical AND.",
          "oneOf": [
            {
              "$ref": "#/definitions/RuleSetConditionsAbsolute"
            }
          ]
        },
        "not": {
          "description": "Logical NOT.",
          "oneOf": [
            {
              "$ref": "#/definitions/RuleSetConditionAbsolute"
            }
          ]
        },
        "or": {
          "description": "Logical OR.",
          "oneOf": [
            {
              "$ref": "#/definitions/RuleSetConditionsAbsolute"
            }
          ]
        }
      }
    },
    "RuleSetRule": {
      "description": "A rule description with conditions and effects for modules.",
      "type": "object",
      "additionalProperties": false,
      "properties": {
        "assert": {
          "description": "Match on import assertions of the dependency.",
          "type": "object",
          "additionalProperties": {
            "$ref": "#/definitions/RuleSetConditionOrConditions"
          }
        },
        "compiler": {
          "description": "Match the child compiler name.",
          "oneOf": [
            {
              "$ref": "#/definitions/RuleSetConditionOrConditions"
            }
          ]
        },
        "dependency": {
          "description": "Match dependency type.",
          "oneOf": [
            {
              "$ref": "#/definitions/RuleSetConditionOrConditions"
            }
          ]
        },
        "descriptionData": {
          "description": "Match values of properties in the description file (usually package.json).",
          "type": "object",
          "additionalProperties": {
            "$ref": "#/definitions/RuleSetConditionOrConditions"
          }
        },
        "enforce": {
          "description": "Enforce this rule as pre or post step.",
          "enum": ["pre", "post"]
        },
        "exclude": {
          "description": "Shortcut for resource.exclude.",
          "oneOf": [
            {
              "$ref": "#/definitions/RuleSetConditionOrConditionsAbsolute"
            }
          ]
        },
        "generator": {
          "description": "The options for the module generator.",
          "type": "object"
        },
        "include": {
          "description": "Shortcut for resource.include.",
          "oneOf": [
            {
              "$ref": "#/definitions/RuleSetConditionOrConditionsAbsolute"
            }
          ]
        },
        "issuer": {
          "description": "Match the issuer of the module (The module pointing to this module).",
          "oneOf": [
            {
              "$ref": "#/definitions/RuleSetConditionOrConditionsAbsolute"
            }
          ]
        },
        "issuerLayer": {
          "description": "Match layer of the issuer of this module (The module pointing to this module).",
          "oneOf": [
            {
              "$ref": "#/definitions/RuleSetConditionOrConditions"
            }
          ]
        },
        "layer": {
          "description": "Specifies the layer in which the module should be placed in.",
          "type": "string"
        },
        "loader": {
          "description": "Shortcut for use.loader.",
          "oneOf": [
            {
              "$ref": "#/definitions/RuleSetLoader"
            }
          ]
        },
        "mimetype": {
          "description": "Match module mimetype when load from Data URI.",
          "oneOf": [
            {
              "$ref": "#/definitions/RuleSetConditionOrConditions"
            }
          ]
        },
        "oneOf": {
          "description": "Only execute the first matching rule in this array.",
          "type": "array",
          "items": {
            "description": "A rule.",
            "oneOf": [
              {
                "$ref": "#/definitions/RuleSetRule"
              }
            ]
          }
        },
        "options": {
          "description": "Shortcut for use.options.",
          "cli": {
            "exclude": true
          },
          "oneOf": [
            {
              "$ref": "#/definitions/RuleSetLoaderOptions"
            }
          ]
        },
        "parser": {
          "description": "Options for parsing.",
          "type": "object",
          "additionalProperties": true
        },
        "realResource": {
          "description": "Match the real resource path of the module.",
          "oneOf": [
            {
              "$ref": "#/definitions/RuleSetConditionOrConditionsAbsolute"
            }
          ]
        },
        "resolve": {
          "description": "Options for the resolver.",
          "type": "object",
          "oneOf": [
            {
              "$ref": "#/definitions/ResolveOptions"
            }
          ]
        },
        "resource": {
          "description": "Match the resource path of the module.",
          "oneOf": [
            {
              "$ref": "#/definitions/RuleSetConditionOrConditionsAbsolute"
            }
          ]
        },
        "resourceFragment": {
          "description": "Match the resource fragment of the module.",
          "oneOf": [
            {
              "$ref": "#/definitions/RuleSetConditionOrConditions"
            }
          ]
        },
        "resourceQuery": {
          "description": "Match the resource query of the module.",
          "oneOf": [
            {
              "$ref": "#/definitions/RuleSetConditionOrConditions"
            }
          ]
        },
        "rules": {
          "description": "Match and execute these rules when this rule is matched.",
          "type": "array",
          "items": {
            "description": "A rule.",
            "oneOf": [
              {
                "$ref": "#/definitions/RuleSetRule"
              }
            ]
          }
        },
        "scheme": {
          "description": "Match module scheme.",
          "oneOf": [
            {
              "$ref": "#/definitions/RuleSetConditionOrConditions"
            }
          ]
        },
        "sideEffects": {
          "description": "Flags a module as with or without side effects.",
          "type": "boolean"
        },
        "test": {
          "description": "Shortcut for resource.test.",
          "oneOf": [
            {
              "$ref": "#/definitions/RuleSetConditionOrConditionsAbsolute"
            }
          ]
        },
        "type": {
          "description": "Module type to use for the module.",
          "type": "string"
        },
        "use": {
          "description": "Modifiers applied to the module when rule is matched.",
          "oneOf": [
            {
              "$ref": "#/definitions/RuleSetUse"
            }
          ]
        }
      }
    },
    "RuleSetRules": {
      "description": "A list of rules.",
      "type": "array",
      "items": {
        "description": "A rule.",
        "anyOf": [
          {
            "cli": {
              "exclude": true
            },
            "enum": ["..."]
          },
          {
            "$ref": "#/definitions/RuleSetRule"
          }
        ]
      }
    },
    "RuleSetUse": {
      "description": "A list of descriptions of loaders applied.",
      "anyOf": [
        {
          "type": "array",
          "items": {
            "description": "An use item.",
            "oneOf": [
              {
                "$ref": "#/definitions/RuleSetUseItem"
              }
            ]
          }
        },
        {
          "instanceof": "Function",
          "tsType": "((data: { resource: string, realResource: string, resourceQuery: string, issuer: string, compiler: string }) => RuleSetUseItem[])"
        },
        {
          "$ref": "#/definitions/RuleSetUseItem"
        }
      ]
    },
    "RuleSetUseItem": {
      "description": "A description of an applied loader.",
      "anyOf": [
        {
          "type": "object",
          "additionalProperties": false,
          "properties": {
            "ident": {
              "description": "Unique loader options identifier.",
              "type": "string"
            },
            "loader": {
              "description": "Loader name.",
              "oneOf": [
                {
                  "$ref": "#/definitions/RuleSetLoader"
                }
              ]
            },
            "options": {
              "description": "Loader options.",
              "oneOf": [
                {
                  "$ref": "#/definitions/RuleSetLoaderOptions"
                }
              ]
            }
          }
        },
        {
          "instanceof": "Function",
          "tsType": "((data: object) => RuleSetUseItem|RuleSetUseItem[])"
        },
        {
          "$ref": "#/definitions/RuleSetLoader"
        }
      ]
    },
    "ScriptType": {
      "description": "This option enables loading async chunks via a custom script type, such as script type=\"module\".",
      "enum": [false, "text/javascript", "module"]
    },
    "SnapshotOptions": {
      "description": "Options affecting how file system snapshots are created and validated.",
      "type": "object",
      "additionalProperties": false,
      "properties": {
        "buildDependencies": {
          "description": "Options for snapshotting build dependencies to determine if the whole cache need to be invalidated.",
          "type": "object",
          "additionalProperties": false,
          "properties": {
            "hash": {
              "description": "Use hashes of the content of the files/directories to determine invalidation.",
              "type": "boolean"
            },
            "timestamp": {
              "description": "Use timestamps of the files/directories to determine invalidation.",
              "type": "boolean"
            }
          }
        },
        "immutablePaths": {
          "description": "List of paths that are managed by a package manager and contain a version or hash in its path so all files are immutable.",
          "type": "array",
          "items": {
            "description": "List of paths that are managed by a package manager and contain a version or hash in its path so all files are immutable.",
            "anyOf": [
              {
                "description": "A RegExp matching a immutable directory (usually a package manager cache directory, including the tailing slash)",
                "instanceof": "RegExp",
                "tsType": "RegExp"
              },
              {
                "description": "A path to a immutable directory (usually a package manager cache directory).",
                "type": "string",
                "absolutePath": true,
                "minLength": 1
              }
            ]
          }
        },
        "managedPaths": {
          "description": "List of paths that are managed by a package manager and can be trusted to not be modified otherwise.",
          "type": "array",
          "items": {
            "description": "List of paths that are managed by a package manager and can be trusted to not be modified otherwise.",
            "anyOf": [
              {
                "description": "A RegExp matching a managed directory (usually a node_modules directory, including the tailing slash)",
                "instanceof": "RegExp",
                "tsType": "RegExp"
              },
              {
                "description": "A path to a managed directory (usually a node_modules directory).",
                "type": "string",
                "absolutePath": true,
                "minLength": 1
              }
            ]
          }
        },
        "module": {
          "description": "Options for snapshotting dependencies of modules to determine if they need to be built again.",
          "type": "object",
          "additionalProperties": false,
          "properties": {
            "hash": {
              "description": "Use hashes of the content of the files/directories to determine invalidation.",
              "type": "boolean"
            },
            "timestamp": {
              "description": "Use timestamps of the files/directories to determine invalidation.",
              "type": "boolean"
            }
          }
        },
        "resolve": {
          "description": "Options for snapshotting dependencies of request resolving to determine if requests need to be re-resolved.",
          "type": "object",
          "additionalProperties": false,
          "properties": {
            "hash": {
              "description": "Use hashes of the content of the files/directories to determine invalidation.",
              "type": "boolean"
            },
            "timestamp": {
              "description": "Use timestamps of the files/directories to determine invalidation.",
              "type": "boolean"
            }
          }
        },
        "resolveBuildDependencies": {
          "description": "Options for snapshotting the resolving of build dependencies to determine if the build dependencies need to be re-resolved.",
          "type": "object",
          "additionalProperties": false,
          "properties": {
            "hash": {
              "description": "Use hashes of the content of the files/directories to determine invalidation.",
              "type": "boolean"
            },
            "timestamp": {
              "description": "Use timestamps of the files/directories to determine invalidation.",
              "type": "boolean"
            }
          }
        }
      }
    },
    "SourceMapFilename": {
      "description": "The filename of the SourceMaps for the JavaScript files. They are inside the 'output.path' directory.",
      "type": "string",
      "absolutePath": false
    },
    "SourcePrefix": {
      "description": "Prefixes every line of the source in the bundle with this string.",
      "type": "string"
    },
    "StatsOptions": {
      "description": "Stats options object.",
      "type": "object",
      "additionalProperties": false,
      "properties": {
        "all": {
          "description": "Fallback value for stats options when an option is not defined (has precedence over local webpack defaults).",
          "type": "boolean"
        },
        "assets": {
          "description": "Add assets information.",
          "type": "boolean"
        },
        "assetsSort": {
          "description": "Sort the assets by that field.",
          "type": "string"
        },
        "assetsSpace": {
          "description": "Space to display assets (groups will be collapsed to fit this space).",
          "type": "number"
        },
        "builtAt": {
          "description": "Add built at time information.",
          "type": "boolean"
        },
        "cached": {
          "description": "Add information about cached (not built) modules (deprecated: use 'cachedModules' instead).",
          "type": "boolean"
        },
        "cachedAssets": {
          "description": "Show cached assets (setting this to `false` only shows emitted files).",
          "type": "boolean"
        },
        "cachedModules": {
          "description": "Add information about cached (not built) modules.",
          "type": "boolean"
        },
        "children": {
          "description": "Add children information.",
          "type": "boolean"
        },
        "chunkGroupAuxiliary": {
          "description": "Display auxiliary assets in chunk groups.",
          "type": "boolean"
        },
        "chunkGroupChildren": {
          "description": "Display children of chunk groups.",
          "type": "boolean"
        },
        "chunkGroupMaxAssets": {
          "description": "Limit of assets displayed in chunk groups.",
          "type": "number"
        },
        "chunkGroups": {
          "description": "Display all chunk groups with the corresponding bundles.",
          "type": "boolean"
        },
        "chunkModules": {
          "description": "Add built modules information to chunk information.",
          "type": "boolean"
        },
        "chunkModulesSpace": {
          "description": "Space to display chunk modules (groups will be collapsed to fit this space, value is in number of modules/group).",
          "type": "number"
        },
        "chunkOrigins": {
          "description": "Add the origins of chunks and chunk merging info.",
          "type": "boolean"
        },
        "chunkRelations": {
          "description": "Add information about parent, children and sibling chunks to chunk information.",
          "type": "boolean"
        },
        "chunks": {
          "description": "Add chunk information.",
          "type": "boolean"
        },
        "chunksSort": {
          "description": "Sort the chunks by that field.",
          "type": "string"
        },
        "colors": {
          "description": "Enables/Disables colorful output.",
          "anyOf": [
            {
              "description": "Enables/Disables colorful output.",
              "type": "boolean"
            },
            {
              "type": "object",
              "additionalProperties": false,
              "properties": {
                "bold": {
                  "description": "Custom color for bold text.",
                  "type": "string"
                },
                "cyan": {
                  "description": "Custom color for cyan text.",
                  "type": "string"
                },
                "green": {
                  "description": "Custom color for green text.",
                  "type": "string"
                },
                "magenta": {
                  "description": "Custom color for magenta text.",
                  "type": "string"
                },
                "red": {
                  "description": "Custom color for red text.",
                  "type": "string"
                },
                "yellow": {
                  "description": "Custom color for yellow text.",
                  "type": "string"
                }
              }
            }
          ]
        },
        "context": {
          "description": "Context directory for request shortening.",
          "type": "string",
          "absolutePath": true
        },
        "dependentModules": {
          "description": "Show chunk modules that are dependencies of other modules of the chunk.",
          "type": "boolean"
        },
        "depth": {
          "description": "Add module depth in module graph.",
          "type": "boolean"
        },
        "entrypoints": {
          "description": "Display the entry points with the corresponding bundles.",
          "anyOf": [
            {
              "enum": ["auto"]
            },
            {
              "type": "boolean"
            }
          ]
        },
        "env": {
          "description": "Add --env information.",
          "type": "boolean"
        },
        "errorDetails": {
          "description": "Add details to errors (like resolving log).",
          "anyOf": [
            {
              "enum": ["auto"]
            },
            {
              "type": "boolean"
            }
          ]
        },
        "errorStack": {
          "description": "Add internal stack trace to errors.",
          "type": "boolean"
        },
        "errors": {
          "description": "Add errors.",
          "type": "boolean"
        },
        "errorsCount": {
          "description": "Add errors count.",
          "type": "boolean"
        },
        "exclude": {
          "description": "Please use excludeModules instead.",
          "cli": {
            "exclude": true
          },
          "anyOf": [
            {
              "type": "boolean"
            },
            {
              "$ref": "#/definitions/ModuleFilterTypes"
            }
          ]
        },
        "excludeAssets": {
          "description": "Suppress assets that match the specified filters. Filters can be Strings, RegExps or Functions.",
          "oneOf": [
            {
              "$ref": "#/definitions/AssetFilterTypes"
            }
          ]
        },
        "excludeModules": {
          "description": "Suppress modules that match the specified filters. Filters can be Strings, RegExps, Booleans or Functions.",
          "anyOf": [
            {
              "type": "boolean"
            },
            {
              "$ref": "#/definitions/ModuleFilterTypes"
            }
          ]
        },
        "groupAssetsByChunk": {
          "description": "Group assets by how their are related to chunks.",
          "type": "boolean"
        },
        "groupAssetsByEmitStatus": {
          "description": "Group assets by their status (emitted, compared for emit or cached).",
          "type": "boolean"
        },
        "groupAssetsByExtension": {
          "description": "Group assets by their extension.",
          "type": "boolean"
        },
        "groupAssetsByInfo": {
          "description": "Group assets by their asset info (immutable, development, hotModuleReplacement, etc).",
          "type": "boolean"
        },
        "groupAssetsByPath": {
          "description": "Group assets by their path.",
          "type": "boolean"
        },
        "groupModulesByAttributes": {
          "description": "Group modules by their attributes (errors, warnings, assets, optional, orphan, or dependent).",
          "type": "boolean"
        },
        "groupModulesByCacheStatus": {
          "description": "Group modules by their status (cached or built and cacheable).",
          "type": "boolean"
        },
        "groupModulesByExtension": {
          "description": "Group modules by their extension.",
          "type": "boolean"
        },
        "groupModulesByLayer": {
          "description": "Group modules by their layer.",
          "type": "boolean"
        },
        "groupModulesByPath": {
          "description": "Group modules by their path.",
          "type": "boolean"
        },
        "groupModulesByType": {
          "description": "Group modules by their type.",
          "type": "boolean"
        },
        "groupReasonsByOrigin": {
          "description": "Group reasons by their origin module.",
          "type": "boolean"
        },
        "hash": {
          "description": "Add the hash of the compilation.",
          "type": "boolean"
        },
        "ids": {
          "description": "Add ids.",
          "type": "boolean"
        },
        "logging": {
          "description": "Add logging output.",
          "anyOf": [
            {
              "description": "Specify log level of logging output.",
              "enum": ["none", "error", "warn", "info", "log", "verbose"]
            },
            {
              "description": "Enable/disable logging output (`true`: shows normal logging output, loglevel: log).",
              "type": "boolean"
            }
          ]
        },
        "loggingDebug": {
          "description": "Include debug logging of specified loggers (i. e. for plugins or loaders). Filters can be Strings, RegExps or Functions.",
          "anyOf": [
            {
              "description": "Enable/Disable debug logging for all loggers.",
              "type": "boolean"
            },
            {
              "$ref": "#/definitions/FilterTypes"
            }
          ]
        },
        "loggingTrace": {
          "description": "Add stack traces to logging output.",
          "type": "boolean"
        },
        "moduleAssets": {
          "description": "Add information about assets inside modules.",
          "type": "boolean"
        },
        "moduleTrace": {
          "description": "Add dependencies and origin of warnings/errors.",
          "type": "boolean"
        },
        "modules": {
          "description": "Add built modules information.",
          "type": "boolean"
        },
        "modulesSort": {
          "description": "Sort the modules by that field.",
          "type": "string"
        },
        "modulesSpace": {
          "description": "Space to display modules (groups will be collapsed to fit this space, value is in number of modules/groups).",
          "type": "number"
        },
        "nestedModules": {
          "description": "Add information about modules nested in other modules (like with module concatenation).",
          "type": "boolean"
        },
        "nestedModulesSpace": {
          "description": "Space to display modules nested within other modules (groups will be collapsed to fit this space, value is in number of modules/group).",
          "type": "number"
        },
        "optimizationBailout": {
          "description": "Show reasons why optimization bailed out for modules.",
          "type": "boolean"
        },
        "orphanModules": {
          "description": "Add information about orphan modules.",
          "type": "boolean"
        },
        "outputPath": {
          "description": "Add output path information.",
          "type": "boolean"
        },
        "performance": {
          "description": "Add performance hint flags.",
          "type": "boolean"
        },
        "preset": {
          "description": "Preset for the default values.",
          "anyOf": [
            {
              "type": "boolean"
            },
            {
              "type": "string"
            }
          ]
        },
        "providedExports": {
          "description": "Show exports provided by modules.",
          "type": "boolean"
        },
        "publicPath": {
          "description": "Add public path information.",
          "type": "boolean"
        },
        "reasons": {
          "description": "Add information about the reasons why modules are included.",
          "type": "boolean"
        },
        "reasonsSpace": {
          "description": "Space to display reasons (groups will be collapsed to fit this space).",
          "type": "number"
        },
        "relatedAssets": {
          "description": "Add information about assets that are related to other assets (like SourceMaps for assets).",
          "type": "boolean"
        },
        "runtime": {
          "description": "Add information about runtime modules (deprecated: use 'runtimeModules' instead).",
          "type": "boolean"
        },
        "runtimeModules": {
          "description": "Add information about runtime modules.",
          "type": "boolean"
        },
        "source": {
          "description": "Add the source code of modules.",
          "type": "boolean"
        },
        "timings": {
          "description": "Add timing information.",
          "type": "boolean"
        },
        "usedExports": {
          "description": "Show exports used by modules.",
          "type": "boolean"
        },
        "version": {
          "description": "Add webpack version information.",
          "type": "boolean"
        },
        "warnings": {
          "description": "Add warnings.",
          "type": "boolean"
        },
        "warningsCount": {
          "description": "Add warnings count.",
          "type": "boolean"
        },
        "warningsFilter": {
          "description": "Suppress listing warnings that match the specified filters (they will still be counted). Filters can be Strings, RegExps or Functions.",
          "oneOf": [
            {
              "$ref": "#/definitions/WarningFilterTypes"
            }
          ]
        }
      }
    },
    "StatsValue": {
      "description": "Stats options object or preset name.",
      "anyOf": [
        {
          "enum": [
            "none",
            "summary",
            "errors-only",
            "errors-warnings",
            "minimal",
            "normal",
            "detailed",
            "verbose"
          ]
        },
        {
          "type": "boolean"
        },
        {
          "$ref": "#/definitions/StatsOptions"
        }
      ]
    },
    "StrictModuleErrorHandling": {
      "description": "Handles error in module loading correctly at a performance cost. This will handle module error compatible with the EcmaScript Modules spec.",
      "type": "boolean"
    },
    "StrictModuleExceptionHandling": {
      "description": "Handles exceptions in module loading correctly at a performance cost (Deprecated). This will handle module error compatible with the Node.js CommonJS way.",
      "type": "boolean"
    },
    "Target": {
      "description": "Environment to build for. An array of environments to build for all of them when possible.",
      "anyOf": [
        {
          "type": "array",
          "items": {
            "description": "Environment to build for.",
            "type": "string",
            "minLength": 1
          },
          "minItems": 1
        },
        {
          "enum": [false]
        },
        {
          "type": "string",
          "minLength": 1
        }
      ]
    },
    "TrustedTypes": {
      "description": "Use a Trusted Types policy to create urls for chunks.",
      "type": "object",
      "additionalProperties": false,
      "properties": {
        "policyName": {
          "description": "The name of the Trusted Types policy created by webpack to serve bundle chunks.",
          "type": "string",
          "minLength": 1
        }
      }
    },
    "UmdNamedDefine": {
      "description": "If `output.libraryTarget` is set to umd and `output.library` is set, setting this to true will name the AMD module.",
      "type": "boolean"
    },
    "UniqueName": {
      "description": "A unique name of the webpack build to avoid multiple webpack runtimes to conflict when using globals.",
      "type": "string",
      "minLength": 1
    },
    "WarningFilterItemTypes": {
      "description": "Filtering value, regexp or function.",
      "cli": {
        "helper": true
      },
      "anyOf": [
        {
          "instanceof": "RegExp",
          "tsType": "RegExp"
        },
        {
          "type": "string",
          "absolutePath": false
        },
        {
          "instanceof": "Function",
          "tsType": "((warning: import('../lib/stats/DefaultStatsFactoryPlugin').StatsError, value: string) => boolean)"
        }
      ]
    },
    "WarningFilterTypes": {
      "description": "Filtering warnings.",
      "cli": {
        "helper": true
      },
      "anyOf": [
        {
          "type": "array",
          "items": {
            "description": "Rule to filter.",
            "cli": {
              "helper": true
            },
            "oneOf": [
              {
                "$ref": "#/definitions/WarningFilterItemTypes"
              }
            ]
          }
        },
        {
          "$ref": "#/definitions/WarningFilterItemTypes"
        }
      ]
    },
    "WasmLoading": {
      "description": "The method of loading WebAssembly Modules (methods included by default are 'fetch' (web/WebWorker), 'async-node' (node.js), but others might be added by plugins).",
      "anyOf": [
        {
          "enum": [false]
        },
        {
          "$ref": "#/definitions/WasmLoadingType"
        }
      ]
    },
    "WasmLoadingType": {
      "description": "The method of loading WebAssembly Modules (methods included by default are 'fetch' (web/WebWorker), 'async-node' (node.js), but others might be added by plugins).",
      "anyOf": [
        {
          "enum": ["fetch-streaming", "fetch", "async-node"]
        },
        {
          "type": "string"
        }
      ]
    },
    "Watch": {
      "description": "Enter watch mode, which rebuilds on file change.",
      "type": "boolean"
    },
    "WatchOptions": {
      "description": "Options for the watcher.",
      "type": "object",
      "additionalProperties": false,
      "properties": {
        "aggregateTimeout": {
          "description": "Delay the rebuilt after the first change. Value is a time in ms.",
          "type": "number"
        },
        "followSymlinks": {
          "description": "Resolve symlinks and watch symlink and real file. This is usually not needed as webpack already resolves symlinks ('resolve.symlinks').",
          "type": "boolean"
        },
        "ignored": {
          "description": "Ignore some files from watching (glob pattern or regexp).",
          "anyOf": [
            {
              "type": "array",
              "items": {
                "description": "A glob pattern for files that should be ignored from watching.",
                "type": "string",
                "minLength": 1
              }
            },
            {
              "instanceof": "RegExp",
              "tsType": "RegExp"
            },
            {
              "description": "A single glob pattern for files that should be ignored from watching.",
              "type": "string",
              "minLength": 1
            }
          ]
        },
        "poll": {
          "description": "Enable polling mode for watching.",
          "anyOf": [
            {
              "description": "`number`: use polling with specified interval.",
              "type": "number"
            },
            {
              "description": "`true`: use polling.",
              "type": "boolean"
            }
          ]
        },
        "stdin": {
          "description": "Stop watching when stdin stream has ended.",
          "type": "boolean"
        }
      }
    },
    "WebassemblyModuleFilename": {
      "description": "The filename of WebAssembly modules as relative path inside the 'output.path' directory.",
      "type": "string",
      "absolutePath": false
    },
    "WebpackOptionsNormalized": {
      "description": "Normalized webpack options object.",
      "type": "object",
      "additionalProperties": false,
      "properties": {
        "amd": {
          "$ref": "#/definitions/Amd"
        },
        "bail": {
          "$ref": "#/definitions/Bail"
        },
        "cache": {
          "$ref": "#/definitions/CacheOptionsNormalized"
        },
        "context": {
          "$ref": "#/definitions/Context"
        },
        "dependencies": {
          "$ref": "#/definitions/Dependencies"
        },
        "devServer": {
          "$ref": "#/definitions/DevServer"
        },
        "devtool": {
          "$ref": "#/definitions/DevTool"
        },
        "entry": {
          "$ref": "#/definitions/EntryNormalized"
        },
        "experiments": {
          "$ref": "#/definitions/ExperimentsNormalized"
        },
        "externals": {
          "$ref": "#/definitions/Externals"
        },
        "externalsPresets": {
          "$ref": "#/definitions/ExternalsPresets"
        },
        "externalsType": {
          "$ref": "#/definitions/ExternalsType"
        },
        "ignoreWarnings": {
          "$ref": "#/definitions/IgnoreWarningsNormalized"
        },
        "infrastructureLogging": {
          "$ref": "#/definitions/InfrastructureLogging"
        },
        "loader": {
          "$ref": "#/definitions/Loader"
        },
        "mode": {
          "$ref": "#/definitions/Mode"
        },
        "module": {
          "$ref": "#/definitions/ModuleOptionsNormalized"
        },
        "name": {
          "$ref": "#/definitions/Name"
        },
        "node": {
          "$ref": "#/definitions/Node"
        },
        "optimization": {
          "$ref": "#/definitions/Optimization"
        },
        "output": {
          "$ref": "#/definitions/OutputNormalized"
        },
        "parallelism": {
          "$ref": "#/definitions/Parallelism"
        },
        "performance": {
          "$ref": "#/definitions/Performance"
        },
        "plugins": {
          "$ref": "#/definitions/Plugins"
        },
        "profile": {
          "$ref": "#/definitions/Profile"
        },
        "recordsInputPath": {
          "$ref": "#/definitions/RecordsInputPath"
        },
        "recordsOutputPath": {
          "$ref": "#/definitions/RecordsOutputPath"
        },
        "resolve": {
          "$ref": "#/definitions/Resolve"
        },
        "resolveLoader": {
          "$ref": "#/definitions/ResolveLoader"
        },
        "snapshot": {
          "$ref": "#/definitions/SnapshotOptions"
        },
        "stats": {
          "$ref": "#/definitions/StatsValue"
        },
        "target": {
          "$ref": "#/definitions/Target"
        },
        "watch": {
          "$ref": "#/definitions/Watch"
        },
        "watchOptions": {
          "$ref": "#/definitions/WatchOptions"
        }
      },
      "required": [
        "cache",
        "snapshot",
        "entry",
        "experiments",
        "externals",
        "externalsPresets",
        "infrastructureLogging",
        "module",
        "node",
        "optimization",
        "output",
        "plugins",
        "resolve",
        "resolveLoader",
        "stats",
        "watchOptions"
      ]
    },
    "WebpackPluginFunction": {
      "description": "Function acting as plugin.",
      "instanceof": "Function",
      "tsType": "(this: import('../lib/Compiler'), compiler: import('../lib/Compiler')) => void"
    },
    "WebpackPluginInstance": {
      "description": "Plugin instance.",
      "type": "object",
      "additionalProperties": true,
      "properties": {
        "apply": {
          "description": "The run point of the plugin, required method.",
          "instanceof": "Function",
          "tsType": "(compiler: import('../lib/Compiler')) => void"
        }
      },
      "required": ["apply"]
    }
  },
  "title": "WebpackOptions",
  "description": "Options object as provided by the user.",
  "type": "object",
  "additionalProperties": false,
  "properties": {
    "amd": {
      "$ref": "#/definitions/Amd"
    },
    "bail": {
      "$ref": "#/definitions/Bail"
    },
    "cache": {
      "$ref": "#/definitions/CacheOptions"
    },
    "context": {
      "$ref": "#/definitions/Context"
    },
    "dependencies": {
      "$ref": "#/definitions/Dependencies"
    },
    "devServer": {
      "$ref": "#/definitions/DevServer"
    },
    "devtool": {
      "$ref": "#/definitions/DevTool"
    },
    "entry": {
      "$ref": "#/definitions/Entry"
    },
    "experiments": {
      "$ref": "#/definitions/Experiments"
    },
    "externals": {
      "$ref": "#/definitions/Externals"
    },
    "externalsPresets": {
      "$ref": "#/definitions/ExternalsPresets"
    },
    "externalsType": {
      "$ref": "#/definitions/ExternalsType"
    },
    "ignoreWarnings": {
      "$ref": "#/definitions/IgnoreWarnings"
    },
    "infrastructureLogging": {
      "$ref": "#/definitions/InfrastructureLogging"
    },
    "loader": {
      "$ref": "#/definitions/Loader"
    },
    "mode": {
      "$ref": "#/definitions/Mode"
    },
    "module": {
      "$ref": "#/definitions/ModuleOptions"
    },
    "name": {
      "$ref": "#/definitions/Name"
    },
    "node": {
      "$ref": "#/definitions/Node"
    },
    "optimization": {
      "$ref": "#/definitions/Optimization"
    },
    "output": {
      "$ref": "#/definitions/Output"
    },
    "parallelism": {
      "$ref": "#/definitions/Parallelism"
    },
    "performance": {
      "$ref": "#/definitions/Performance"
    },
    "plugins": {
      "$ref": "#/definitions/Plugins"
    },
    "profile": {
      "$ref": "#/definitions/Profile"
    },
    "recordsInputPath": {
      "$ref": "#/definitions/RecordsInputPath"
    },
    "recordsOutputPath": {
      "$ref": "#/definitions/RecordsOutputPath"
    },
    "recordsPath": {
      "$ref": "#/definitions/RecordsPath"
    },
    "resolve": {
      "$ref": "#/definitions/Resolve"
    },
    "resolveLoader": {
      "$ref": "#/definitions/ResolveLoader"
    },
    "snapshot": {
      "$ref": "#/definitions/SnapshotOptions"
    },
    "stats": {
      "$ref": "#/definitions/StatsValue"
    },
    "target": {
      "$ref": "#/definitions/Target"
    },
    "watch": {
      "$ref": "#/definitions/Watch"
    },
    "watchOptions": {
      "$ref": "#/definitions/WatchOptions"
    }
  }
}<|MERGE_RESOLUTION|>--- conflicted
+++ resolved
@@ -720,8 +720,6 @@
             },
             {
               "$ref": "#/definitions/LazyCompilationOptions"
-<<<<<<< HEAD
-=======
             }
           ]
         },
@@ -817,7 +815,6 @@
           "oneOf": [
             {
               "$ref": "#/definitions/LazyCompilationOptions"
->>>>>>> b865ecb2
             }
           ]
         },
@@ -1618,7 +1615,6 @@
         }
       ]
     },
-<<<<<<< HEAD
     "LazyCompilationDefaultBackendOptions": {
       "description": "Options for the default backend.",
       "type": "object",
@@ -1681,15 +1677,11 @@
       }
     },
     "LazyCompilationOptions": {
-=======
-    "LazyCompilationOptions": {
       "description": "Options for compiling entrypoints and import()s only when they are accessed.",
->>>>>>> b865ecb2
       "type": "object",
       "additionalProperties": false,
       "properties": {
         "backend": {
-<<<<<<< HEAD
           "anyOf": [
             {
               "description": "A custom backend.",
@@ -1700,15 +1692,6 @@
               "$ref": "#/definitions/LazyCompilationDefaultBackendOptions"
             }
           ]
-=======
-          "description": "A custom backend.",
-          "instanceof": "Function",
-          "tsType": "(((compiler: import('../lib/Compiler'), client: string, callback: (err?: Error, api?: any) => void) => void) | ((compiler: import('../lib/Compiler'), client: string) => Promise<any>))"
-        },
-        "client": {
-          "description": "A custom client.",
-          "type": "string"
->>>>>>> b865ecb2
         },
         "entries": {
           "description": "Enable/disable lazy compilation for entries.",
